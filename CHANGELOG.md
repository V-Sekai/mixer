<<<<<<< HEAD
# 0.15.0+modifiers-3 (2020-09-11)
=======
# 0.16.1 (2020-09-22)

## Bugfix

- VRtist: Don't restore original mesh after baking if the original object was not a mesh

## CI/CD

- Merge gitlab.com CI script into main CI script using `only` and `except` clauses.

# 0.16.0 (2020-09-17)
>>>>>>> 3adf6529

## CI

- Update Blender version on tests that run on gitlab.com

<<<<<<< HEAD
# 0.15.0+modifiers-2 (2020-09-11)

## Bugfix

- Fix CI to get back release generation on Gitlab.com
=======
- Put back sync of `proxy_storage` and `proxy_dir` fields of SequenceEditor (#146)
- VRtist: Packed frame related diffs for VRtist client

## Bugfix

- Fix mesh being triangulated after leaving edit mode. (#191)
- Fix crash occuring when vertex group data is inconsistent (#121)
- Fix send_base_mesh crash
- Fix random test failure with room not joinable yet
- Disconnects clients properly when server is killed
- VRtist: Fixed synchro stuff
>>>>>>> 3adf6529

# 0.15.0+modifiers-1 (2020-09-09)

## Features

- Experimental support of modifiers (breaks all rename operations)

## CI/CD

- Add optional build info to the version tag
- Upgrade Flake and Black

# 0.15.0 (2020-08-12)

## Features

- Independent time between clients of a same room & Blender - VRtist time sync (#195)

# 0.14.1 (2020-08-07)

## Bugfix

- Handle error with unsynchronized volumes (#200)
- Handle error with unsynchronized packed images (#199)
- Recursion error with unsynchronized shape_keys (#164)
- Logging: format exception traceback (#149)
- Room upload may block (#174)
- Fix failure on Linux related to os.getlogin() (#198)

## Misc:

- Refactoring and documentation for open sourcing (#132)
- Do not run all CICD pipelines on glitlab.com (#192)

# 0.14.0

## Features

- Display percentage of data received when joining a room (#186)

## Optimization

- Server: give more importance to received messages and improve concurrency when a client join a large room (#183)

# 0.13.1 (2020-07-23)

## Bugfix

- Remove type of bl_info because Blender cannot parse it

# 0.13.0 (2020-07-23)

## Optimization

- Client-Server connection stabilization: send less messages for client/room updates, better usage of mutexes, refactor server.py (#162)

## Misc.

- Display version string in Mixer panel titlebar (#154)

# 0.12.0 (2020-07-22)

## Features

- Add preferences UI (#63)

# 0.11.0 (2020-07-17)

## Features

- Display view frustums, names and object selections of other users (#3)
- Image support for Env Texture Node (#128)

## Bugfix

- RuntimeError: Error: Object 'Cylinder' can't be hidden because it is not in View Layer 'View Layer' (#100)
- VSE sync fixes (#133)
- Catch exceptions in write_attribute/save (#134)
- Disable VSE properties that cause hard crash on multi scenes files (#146)
- TypeError: add() takes no arguments (1 given) (#148)
- KeyingSet related error (#152)

# 0.10.1 (2020-07-09)

## Bugfix

- Apply transform (#122)

# 0.10.0 (2020-07-09)

## Features

- Add options to download and upload room contents (#59)

## Documentation

- Move some documentation from the README.md file to dedicated `doc/` folder
- Add synchronization documentation

# 0.9.1 (2020-07-08)

## Documentation

- Add LICENSE file to repository and to output zipped addon

# 0.9.0 (2020-07-07)

## Features

- Overhaul of panels UI (#80)
- Prototyping video sequencer synchronization (#124, #126)

## Bugfix

- Ignore properties from other enabled addons (#107)
- Object UUIDs duplication (#120)
- Partial fix for flickering during collaboration (#127, WIP)

## Documentation

- Cleanup README a bit for Open Sourcing (#129, WIP)

# 0.8.0 (2020-07-02)

## Features

- Shot Manager synchronization with VRtist

## Bugfix

- Grease Pencil Animation issue (#86)
- Minor fixes

# 0.7.0 (2020-07-01)

## Features

- Synchronize World including its node_tree (without image files)

## Bugfix

- Fix broken synchronization after exception
- Fix exception during remove from collection

# 0.6.2 (2020-06-29)

## CI/CD

- Adapt CI/CD scripts to new cloud based gitlab runner (#111)

# 0.6.1 (2020-06-25)

## Bugfix

- Perforce deployment (#110)

# 0.6.0 (2020-06-24)

## Features

- Full synchronization of lights and cameras
- Synchronization of metaballs
- Synchronization of Scene objects: all panels excluding keying sets and and view layers

## Bugfix

- Failure during initial scene transfer

# 0.5.2 (2020-06-24)

## Bugfix

- Fix fatal assertion in decode_mesh
- Fix error when writing to unknown attribute
- Fix uncaught exception

# 0.5.1 (2020-06-17)

## Bugfix

- Fix deploy on perforce

# 0.5.0 (2020-06-17)

## Technical

- Resolve "Add deploy stage and environments handling to CICD" (#94)

# 0.4.0 (2020-06-16)

## Bugfix

- Resolve "Crash in send_animated_camera_data" (#92)

# 0.3.1 (2020-06-16)

## Bugfix

- Resolve "Scene \_\_last_scene_to_be_removed\_\_ is sometimes created" (#89)
- Resolve "Gracefully ignore unknown attributes on receive" (#87)
- Resolve "JSON decode error" (#88)

## Technical

- Resolve "Implement CI/CD for Release" (#48)

# 0.3.0 (2020-06-10)

## Release Highlights

- Implementation of generic data serialization/deserialization (accessible from experimental flag in GUI)
- Animated camera parameters for VRtist
- Better logging

# 0.2.0 (2020-05-13)

## Release Highlights

- Official new name: Mixer
- More visibility synchronization
- Collections and multiple scenes
- Time control from VRtist

## Features

- Time and keyframe control from VRtist (#71)
- Support more object visibility attributes (#54)
- Collections linked to multiple collections (#44)

## Bugfix

- Fix crash during scene switch (#36, #42)
- Undo failures for collection rename and other cases (#45)
- Fix scene rename (#43)

## Technical

- Code formatting, linting and developer environment doc (#66)
- Better python imports (#67)
- Tests in CI/CD (#68)

# 0.1.0alpha (2020-04-03)

## Release Highlights

First _official_ release of dccsync (to be renamed one day) addon for Blender. This addon allows to work collaboratively between multiple Blender and [VRtist](https://gitlab-ncsa.ubisoft.org/motion-pictures/vrtist).

This alpha version offers basic functionnality to start working in collaboration. However it is not safe at all and can break the scene of the first user that connects to a session.

## Features

Here are features supported for the synchronization of data among Blender clients.

- Object sync
  - Transform
  - Parenting
  - Collections
- Mesh sync
  - Geometry
    - vertices, edges, faces
    - bevel, crease, seam, uv
  - Custom Split Normals
  - Shape Keys
  - Vertex Colors
  - Vertex Groups
- Collections
  - Name
  - Objects
  - Parenting
- Scenes
  - However, while it is technically possible to create and sync scenes, many crash of Blender occurs when switching between them. This issue will be resolved in the next release of dccsync.
- Grease Pencil Objects

## Known Bugs/Limitations

These bugs and limitations are known and will be addressed in future releases:

- Collections
  - Linked into multiple collections
- Scenes
  - Changing active scene can lead to crashes
  - Can possibly happen when changing view layers
- Undo might not work in some cases
- Materials
  - Incomplete, only sync a subset of Principled Material Node
  - Textures will be erased on the first client when sync happen between all of them
- Some grease pencil objects will not be fully synced
- Performance: right now meshes can be fully re-synched even when the geometry is not changed (just selecting another shape key trigger the resync). It can be quite expensive for big meshes.
- Working from computers on differents networks has not been tested enough

Things that are not mentionned are not supported at all right know, in particular:

- Modifiers
- Contraints
- Bones
- Animation
- Specific object attributes (lights attributes, cameras attributes)
- World
- Curves (they will be synched but as meshes, not curves)
- etc.

# Reporting issues

If the issue is for sync Blender - Blender, send an email to:

- laurent.noel@ubisoft.com
- philippe.crassous@ubisoft.com

If the issue if for sync Blender - VRtist, send an email to:

- thomas.capelle@ubisoft.com
- sylvain.magdelaine@ubisoft.com
- nicolas.fauvet@ubisoft.com<|MERGE_RESOLUTION|>--- conflicted
+++ resolved
@@ -1,6 +1,3 @@
-<<<<<<< HEAD
-# 0.15.0+modifiers-3 (2020-09-11)
-=======
 # 0.16.1 (2020-09-22)
 
 ## Bugfix
@@ -12,19 +9,11 @@
 - Merge gitlab.com CI script into main CI script using `only` and `except` clauses.
 
 # 0.16.0 (2020-09-17)
->>>>>>> 3adf6529
 
 ## CI
 
 - Update Blender version on tests that run on gitlab.com
 
-<<<<<<< HEAD
-# 0.15.0+modifiers-2 (2020-09-11)
-
-## Bugfix
-
-- Fix CI to get back release generation on Gitlab.com
-=======
 - Put back sync of `proxy_storage` and `proxy_dir` fields of SequenceEditor (#146)
 - VRtist: Packed frame related diffs for VRtist client
 
@@ -36,7 +25,6 @@
 - Fix random test failure with room not joinable yet
 - Disconnects clients properly when server is killed
 - VRtist: Fixed synchro stuff
->>>>>>> 3adf6529
 
 # 0.15.0+modifiers-1 (2020-09-09)
 
