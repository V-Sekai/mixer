import queue
import socket
import threading
import logging


try:
    from . import common
except ImportError:
    import common

logger = logging.getLogger() if __name__ == "__main__" else logging.getLogger(__name__)


class Client:
    def __init__(self, host=common.DEFAULT_HOST, port=common.DEFAULT_PORT, name=None, delegate=None):

        self.name = name
        self.host = host
        self.port = port
        self.receivedCommands = queue.Queue()
        self.pendingCommands = queue.Queue()
        self.applyTransformCallback = None
        self.receivedCommandsProcessed = False
        self.blockSignals = False
        self._local_address = None
        self._delegate = delegate
        self.socket = None
        self.thread = None

    def connect(self):
        if self.isConnected():
            raise RuntimeError("Client.connect : already connected")

        try:
            self.socket = socket.socket(socket.AF_INET, socket.SOCK_STREAM)
            self.socket.connect((self.host, self.port))
            self._local_address = self.socket.getsockname()
            logger.info("Connecting from local %s:%s to %s:%s",
                        self._local_address[0], self._local_address[1], self.host, self.port)
        except Exception as e:
            logger.error("Connection error %s", e, exc_info=True)
            self.socket = None
            raise

        if self.socket:
            self.threadAlive = True
            self.thread = threading.Thread(None, self.run)
            self.thread.start()
        else:
            self.thread = None

    def __del__(self):
        if self.socket is not None:
            self.disconnect()

    def disconnect(self):
        if self.thread is not None:
            self.threadAlive = False
            self.thread.join()
            self.thread = None

        if self.socket:
            self.socket.shutdown(socket.SHUT_RDWR)
            self.socket.close()
            self.socket = None

    def isConnected(self):
        if self.thread and self.socket:
            return True
        return False

    def addCommand(self, command):
        self.pendingCommands.put(command)

    def joinRoom(self, roomName):
        common.writeMessage(self.socket, common.Command(common.MessageType.JOIN_ROOM, roomName.encode('utf8'), 0))

    def leaveRoom(self, roomName):
        common.writeMessage(self.socket, common.Command(common.MessageType.LEAVE_ROOM, roomName.encode('utf8'), 0))

    def setClientName(self, userName):
        common.writeMessage(self.socket, common.Command(
            common.MessageType.SET_CLIENT_NAME, userName.encode('utf8'), 0))

    def run(self):
        while(self.threadAlive):
            try:
                if not self.blenderExists():
                    break
                command = common.readMessage(self.socket)
            except common.ClientDisconnectedException:
                logger.info("Connection lost for %s:%s", self.host, self.port)
                self.socket = None  # Set socket to None before putting CONNECTION_LIST message to avoid sending/reading new messages
                command = common.Command(common.MessageType.CONNECTION_LOST)
                self.receivedCommands.put(command)
                break

            if command is not None:
                with common.mutex:
                    self.receivedCommands.put(command)

            with common.mutex:
                while True:
                    try:
                        command = self.pendingCommands.get_nowait()
                    except queue.Empty:
                        break
                    else:
                        logger.debug("Send %s (queue size = %d)", command.type, self.pendingCommands.qsize())
                        common.writeMessage(self.socket, command)
                        self.pendingCommands.task_done()

        self.threadAlive = False
        self.thread = None

    def consume_one(self):
        try:
            command = self.receivedCommands.get_nowait()
        except queue.Empty:
            return None, None
        else:
<<<<<<< HEAD
            logging.debug("Client %s Command %s received (queue size = %d)",
                          self.name, command.type, self.receivedCommands.qsize())
=======
            logger.debug("Receive %s (queue size = %d)", command.type, self.receivedCommands.qsize())
>>>>>>> e203a901

            if command.type == common.MessageType.LIST_ROOMS:
                if self._delegate:
                    self._delegate.buildListRooms(command.data)
                return command, True
            elif command.type == common.MessageType.LIST_ROOM_CLIENTS:
                if self._delegate:
                    clients, _ = common.decodeJson(command.data, 0)
                    self._delegate.buildListRoomClients(clients)
                return command, True
            elif command.type == common.MessageType.LIST_ALL_CLIENTS:
                if self._delegate:
                    clients, _ = common.decodeJson(command.data, 0)
                    self._delegate.buildListAllClients(clients)
                return command, True
            elif command.type == common.MessageType.CONNECTION_LOST:
                if self._delegate:
                    self._delegate.on_connection_lost()
                return command, True

            return command, False

    def blenderExists(self):
        return True


class TestClient(Client):
    def __init__(self, *args, **kwargs):
        super(TestClient, self).__init__("noname", *args, **kwargs)

    def networkConsumer(self):
        while True:
            command, processed = super().consume_one()
            if command is None:
                return


# For tests
if __name__ == '__main__':
    client = TestClient()

    while True:
        msg = input("> ")
        # Peut planter si vous tapez des caractères spéciaux
        if msg == "end":
            break

        encodedMsg = msg.encode()

        if msg.startswith("Transform"):
            client.addCommand(common.Command(common.MessageType.TRANSFORM, encodedMsg[9:]))
        if msg.startswith("Delete"):
            client.addCommand(common.Command(common.MessageType.DELETE, encodedMsg[6:]))
        elif msg.startswith("Room"):
            client.joinRoom(msg[4:])

    client.disconnect()<|MERGE_RESOLUTION|>--- conflicted
+++ resolved
@@ -120,12 +120,7 @@
         except queue.Empty:
             return None, None
         else:
-<<<<<<< HEAD
-            logging.debug("Client %s Command %s received (queue size = %d)",
-                          self.name, command.type, self.receivedCommands.qsize())
-=======
             logger.debug("Receive %s (queue size = %d)", command.type, self.receivedCommands.qsize())
->>>>>>> e203a901
 
             if command.type == common.MessageType.LIST_ROOMS:
                 if self._delegate:
