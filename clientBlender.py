--- conflicted
+++ resolved
@@ -219,10 +219,11 @@
         me = self.getOrCreateMesh(meshName)
         bm.to_mesh(me)
         bm.free()
+        self.getOrCreateObjectData(path, me)
 
     def buildMesh(self, data):
         index = 0
-        path, index = common.decodeString(data, index)        
+        path, index = common.decodeString(data, index)
         meshName, index = common.decodeString(data, index)
         positions, index = common.decodeVector3Array(data, index)
         normals, index = common.decodeVector3Array(data, index)
@@ -754,15 +755,10 @@
         obj = obj.evaluated_get(depsgraph)
 
         for slot in obj.material_slots[:]:
-<<<<<<< HEAD
-            materials.append(slot.material.name_full.encode())
-=======
             if slot.material:
-                self.CurrentBuffers.materials.append(
-                    slot.material.name_full.encode())
+                materials.append(slot.material.name_full.encode())
             else:
-                self.CurrentBuffers.materials.append("Default".encode())
->>>>>>> e5ca7bf2
+                materials.append("Default".encode())
 
         # triangulate mesh (before calculating normals)
         mesh = obj.to_mesh()
@@ -866,31 +862,13 @@
     def sendMesh(self, obj):
         mesh = obj.data
         meshName = self.getMeshName(mesh)
-<<<<<<< HEAD
+        path = self.getObjectPath(obj)
         sourceMeshBuffer = self.getSourceMeshBuffers(obj, meshName)
         meshBuffer = self.getMeshBuffers(obj, meshName)
         if meshBuffer:
-            self.addCommand(common.Command(common.MessageType.MESH, meshBuffer, 0))
-            self.addCommand(common.Command(common.MessageType.SOURCE_MESH, sourceMeshBuffer, 0))
-
-    def getMeshConnectionBuffers(self, obj, meshName):
-        # geometry path
-        path = self.getObjectPath(obj)
-        return common.encodeString(path) + common.encodeString(meshName)
-
-    def sendMeshConnection(self, obj):
-        mesh = obj.data
-        meshName = self.getMeshName(mesh)
-        meshConnectionBuffer = self.getMeshConnectionBuffers(obj, meshName)
-        self.addCommand(common.Command(
-            common.MessageType.MESHCONNECTION, meshConnectionBuffer, 0))
-=======
-        path = self.getObjectPath(obj)        
-        meshBuffer = self.getMeshBuffers(obj, meshName)
-        if meshBuffer:
-            self.addCommand(common.Command(
-                common.MessageType.MESH, common.encodeString(path) + meshBuffer, 0))
->>>>>>> e5ca7bf2
+            self.addCommand(common.Command(common.MessageType.MESH, common.encodeString(path) + meshBuffer, 0))
+            self.addCommand(common.Command(common.MessageType.SOURCE_MESH,
+                                           common.encodeString(path) + sourceMeshBuffer, 0))
 
     def sendCollectionInstance(self, obj):
         if not obj.instance_collection:
@@ -1363,15 +1341,8 @@
 
                 elif command.type == common.MessageType.CLEAR_CONTENT:
                     self.clearContent()
-<<<<<<< HEAD
                 elif command.type == common.MessageType.SOURCE_MESH:
                     self.buildSourceMesh(command.data)
-                elif command.type == common.MessageType.MESHCONNECTION:
-                    self.buildMeshConnection(command.data)
-=======
-                elif command.type == common.MessageType.MESH:
-                    self.buildMesh(command.data)
->>>>>>> e5ca7bf2
                 elif command.type == common.MessageType.TRANSFORM:
                     self.buildTransform(command.data)
                 elif command.type == common.MessageType.MATERIAL:
