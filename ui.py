import os
import bpy
from . import operators
from .data import get_dcc_sync_props


class ROOM_UL_ItemRenderer(bpy.types.UIList):
    def draw_item(self, context, layout, data, item, icon, active_data, active_propname, index):
        split = layout.row()
        split.label(text=item.name)  # avoids renaming the item by accident


class SettingsPanel(bpy.types.Panel):
    """Creates a Panel in the Object properties window"""
    bl_label = "DCC Sync"
    bl_idname = "DCCSYNC_PT_settings"
    bl_space_type = 'VIEW_3D'
    bl_region_type = 'UI'
    bl_category = "DCC Sync"

    def draw(self, context):
        layout = self.layout

        dcc_sync_props = get_dcc_sync_props()

        row = layout.row()
        row.label(text="VRtist", icon='SCENE_DATA')

        row = layout.column()
        row.operator(operators.LaunchVRtistOperator.bl_idname, text="Launch VRTist")

        row = layout.row()
        row.label(text="DCC Sync", icon='SCENE_DATA')

        row = layout.column()

        connected = operators.shareData.client is not None and operators.shareData.client.isConnected()
        if not connected:

            # Room list
            row = layout.row()
            row.template_list("ROOM_UL_ItemRenderer", "", dcc_sync_props,
                              "rooms", dcc_sync_props, "room_index", rows=4)
            # Join room
            col = row.column()
            col.operator(operators.UpdateRoomListOperator.bl_idname, text="Refresh")
            col.operator(operators.JoinOrLeaveRoomOperator.bl_idname, text="Join Room")

            if dcc_sync_props.remoteServerIsUp:
                row = layout.row()
                row.prop(dcc_sync_props, "room", text="Room")
                row.operator(operators.CreateRoomOperator.bl_idname, text='Create Room')

            col = layout.column()
            row = col.row()
            row.prop(dcc_sync_props, "advanced",
                     icon="TRIA_DOWN" if dcc_sync_props.advanced else "TRIA_RIGHT",
                     icon_only=True, emboss=False)
            row.label(text="Advanced options")
            if dcc_sync_props.advanced:
                col.prop(dcc_sync_props, "host", text="Host")
                col.prop(dcc_sync_props, "port", text="Port")
                col.prop(dcc_sync_props, "VRtist", text="VRtist Path")
                col.prop(dcc_sync_props, "showServerConsole", text="Show server console")

        else:
            row.operator(operators.JoinOrLeaveRoomOperator.bl_idname, text="Leave Room")

        col = layout.column()
        row = col.row()
        row.prop(dcc_sync_props, "developer_options",
                 icon="TRIA_DOWN" if dcc_sync_props.developer_options else "TRIA_RIGHT",
                 icon_only=True, emboss=False)
        row.label(text="Developer options")
        if dcc_sync_props.developer_options:
<<<<<<< HEAD
            col.prop(dcc_sync_props, "statistics_file_path", text="Stats Path")
            col.operator(operators.WriteStatisticsOperator.bl_idname, text="Write Statistics")
=======
            col.prop(dcc_sync_props, "statistics_directory", text="Stats Directory")
            col.operator(operators.OpenStatsDirOperator.bl_idname, text="Open Directory")
            col.operator(operators.WriteStatisticsOperator.bl_idname, text="Write Statistics")
            col.prop(dcc_sync_props, "auto_save_statistics", text="Auto Save Statistics")
>>>>>>> 2f683179
            col.prop(dcc_sync_props, "no_send_scene_content", text="No send_scene_content")


classes = (
    ROOM_UL_ItemRenderer,
    SettingsPanel
)


def register():
    for _ in classes:
        bpy.utils.register_class(_)


def unregister():
    for _ in classes:
        bpy.utils.unregister_class(_)<|MERGE_RESOLUTION|>--- conflicted
+++ resolved
@@ -73,15 +73,10 @@
                  icon_only=True, emboss=False)
         row.label(text="Developer options")
         if dcc_sync_props.developer_options:
-<<<<<<< HEAD
-            col.prop(dcc_sync_props, "statistics_file_path", text="Stats Path")
-            col.operator(operators.WriteStatisticsOperator.bl_idname, text="Write Statistics")
-=======
             col.prop(dcc_sync_props, "statistics_directory", text="Stats Directory")
             col.operator(operators.OpenStatsDirOperator.bl_idname, text="Open Directory")
             col.operator(operators.WriteStatisticsOperator.bl_idname, text="Write Statistics")
             col.prop(dcc_sync_props, "auto_save_statistics", text="Auto Save Statistics")
->>>>>>> 2f683179
             col.prop(dcc_sync_props, "no_send_scene_content", text="No send_scene_content")
 
 
