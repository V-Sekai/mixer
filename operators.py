import logging
import os
import socket
import subprocess
import time

from pathlib import Path
from typing import Mapping

import bpy
from bpy.app.handlers import persistent

from .shareData import ShareData, shareData
from .blender_client import scene as scene_lib

from . import clientBlender
from . import ui
from .data import get_dcc_sync_props
from .stats import StatsTimer, save_statistics, get_stats_filename, stats_timer

logger = logging.getLogger(__package__)
logger.setLevel(logging.INFO)


class TransformStruct:
    def __init__(self, translate, quaternion, scale, visible):
        self.translate = translate
        self.quaternion = quaternion
        self.scale = scale
        self.visible = visible


def updateParams(obj):
    # send collection instances
    if obj.instance_type == 'COLLECTION':
        shareData.client.sendCollectionInstance(obj)
        return

    if not hasattr(obj, "data"):
        return

    typename = obj.bl_rna.name
    if obj.data:
        typename = obj.data.bl_rna.name

    if typename != 'Camera' and typename != 'Mesh' and typename != 'Curve'and typename != 'Text Curve' and typename != 'Sun Light' and typename != 'Point Light' and typename != 'Spot Light' and typename != 'Grease Pencil':
        return

    if typename == 'Camera':
        shareData.client.sendCamera(obj)

    if typename == 'Sun Light' or typename == 'Point Light' or typename == 'Spot Light':
        shareData.client.sendLight(obj)

    if typename == 'Grease Pencil':
        for material in obj.data.materials:
            shareData.client.sendMaterial(material)
        shareData.client.sendGreasePencilMesh(obj)
        shareData.client.sendGreasePencilConnection(obj)

    if typename == 'Mesh' or typename == 'Curve' or typename == 'Text Curve':
        if obj.mode == 'OBJECT':
            shareData.client.sendMesh(obj)


def updateTransform(obj):
    shareData.client.sendTransform(obj)


def join_room(room_name: str):
    assert shareData.currentRoom is None
    user = get_dcc_sync_props().user
    shareData.sessionId += 1
    shareData.currentRoom = room_name
    shareData.client.joinRoom(room_name)
    shareData.client.setClientName(user)
    shareData.client.sendSetCurrentScene(bpy.context.scene.name_full)

    shareData.current_statistics = {
        "session_id": shareData.sessionId,
        "blendfile": bpy.data.filepath,
        "statsfile": get_stats_filename(shareData.runId, shareData.sessionId),
        "user": user,
        "room": room_name,
        "children": {}
    }
    shareData.auto_save_statistics = get_dcc_sync_props().auto_save_statistics
    shareData.statistics_directory = get_dcc_sync_props().statistics_directory
    # join a room <==> want to track local changes
    set_handlers(True)


def leave_current_room():
    # room ==> client
    assert not shareData.currentRoom or shareData.client
    if shareData.currentRoom:
        if shareData.client:
            shareData.client.leaveRoom(shareData.currentRoom)
        shareData.currentRoom = None
        set_handlers(False)

    shareData.clearBeforeState()

    if shareData.current_statistics is not None and shareData.auto_save_statistics:
        save_statistics(shareData.current_statistics,
                        shareData.statistics_directory)
    shareData.current_statistics = None
    shareData.auto_save_statistics = False
    shareData.statistics_directory = None


def is_joined():
    connected = shareData.client is not None and shareData.client.isConnected()
    return connected and shareData.currentRoom


@persistent
def onLoad(scene):
    disconnect()


def getScene(sceneName):
    return shareData.blenderScenes.get(sceneName)


def getCollection(collectionName):
    """
    May only return a non master collection
    """
    return shareData.blenderCollections.get(collectionName)


def getParentCollection(collectionName):
    """
    May return a master or non master collection
    """
    for scene in bpy.data.scenes:
        if collectionName in scene.collection.children:
            return scene.collection
    for col in shareData.blenderCollections.values():
        if collectionName in col.children:
            return col
    return None


def updateScenesState():
    """
    Must be called before updateCollectionsState so that non empty collections added to master
    collection are processed
    """
    newNames = shareData.blenderScenes.keys()
    oldNames = shareData.scenesInfo.keys()

    shareData.scenesAdded |= newNames - oldNames
    shareData.scenesRemoved |= oldNames - newNames

    # walk the old scenes
    for sceneName, sceneInfo in shareData.scenesInfo.items():
        scene = getScene(sceneName)
        if not scene:
            continue
        sceneName = scene.name_full
        oldChildren = set(sceneInfo.children)
        newChildren = set([x.name_full for x in scene.collection.children])

        for x in newChildren - oldChildren:
            shareData.collectionsAddedToScene.add((sceneName, x))

        for x in oldChildren - newChildren:
            shareData.collectionsRemovedFromScene.add((sceneName, x))

        oldObjects = {shareData.objectsRenamed.get(x, x) for x in sceneInfo.objects}
        newObjects = {x.name_full for x in scene.collection.objects}

        addedObjects = list(newObjects - oldObjects)
        if len(addedObjects) > 0:
            shareData.objectsAddedToScene[sceneName] = addedObjects

        removedObjects = list(oldObjects - newObjects)
        if len(removedObjects) > 0:
            shareData.objectsRemovedFromScene[sceneName] = removedObjects

    # now the new scenes (in case of rename)
    for sceneName in shareData.scenesAdded:
        scene = getScene(sceneName)
        if not scene:
            continue
        newChildren = {x.name_full for x in scene.collection.children}
        for x in newChildren:
            shareData.collectionsAddedToScene.add((sceneName, x))

        addedObjects = set([x.name_full for x in scene.collection.objects])
        if len(addedObjects) > 0:
            shareData.objectsAddedToScene[sceneName] = addedObjects


def updateCollectionsState():
    """
    Update non master collection state
    """
    newCollectionsNames = shareData.blenderCollections.keys()
    oldCollectionsNames = shareData.collectionsInfo.keys()

    shareData.collectionsAdded |= newCollectionsNames - oldCollectionsNames
    shareData.collectionsRemoved |= oldCollectionsNames - newCollectionsNames

    # walk the old collections
    for collectionName, collectionInfo in shareData.collectionsInfo.items():
        collection = getCollection(collectionName)
        if not collection:
            continue
        oldChildren = set(collectionInfo.children)
        newChildren = set([x.name_full for x in collection.children])

        for x in newChildren - oldChildren:
            parent = getParentCollection(x)
            if parent is not None:
                shareData.collectionsAddedToCollection.add((parent.name_full, x))
            else:
                logger.warning('UpdateCollectionState(): Collection not found or has no parent "%s"', x)

        for x in oldChildren - newChildren:
            shareData.collectionsRemovedFromCollection.add(
                (shareData.collectionsInfo[x].parent, x))

        newObjects = set([x.name_full for x in collection.objects])
        oldObjects = set([shareData.objectsRenamed.get(x, x)
                          for x in collectionInfo.objects])

        addedObjects = [x for x in newObjects - oldObjects]
        if len(addedObjects) > 0:
            shareData.objectsAddedToCollection[collectionName] = addedObjects

        removedObjects = [x for x in oldObjects - newObjects]
        if len(removedObjects) > 0:
            shareData.objectsRemovedFromCollection[collectionName] = removedObjects

    # now the new collections (in case of rename)
    for collectionName in shareData.collectionsAdded:
        collection = getCollection(collectionName)
        if not collection:
            continue
        newChildren = set([x.name_full for x in collection.children])
        for x in newChildren:
            parent = getParentCollection(x)
            if parent is not None:
                shareData.collectionsAddedToCollection.add((parent.name_full, x))
            else:
                logger.warning('UpdateCollectionState(): Collection not found or has no parent "%s"', x)

        addedObjects = set([x.name_full for x in collection.objects])
        if len(addedObjects) > 0:
            shareData.objectsAddedToCollection[collectionName] = addedObjects


def updateFrameChangedRelatedObjectsState(oldObjects: dict, newObjects: dict):
    for objName, matrix in shareData.objectsTransforms.items():
        newObj = shareData.oldObjects.get(objName)
        if not newObj:
            continue
        if newObj.matrix_local != matrix:
            shareData.objectsTransformed.add(objName)


@stats_timer(shareData)
def updateObjectsState(oldObjects: dict, newObjects: dict):
    stats_timer = shareData.current_stats_timer

    with stats_timer.child("checkObjectsAddedAndRemoved"):
        objects = set(newObjects.keys())
        shareData.objectsAdded = objects - oldObjects.keys()
        shareData.objectsRemoved = oldObjects.keys() - objects

    shareData.oldObjects = newObjects

    if len(shareData.objectsAdded) == 1 and len(shareData.objectsRemoved) == 1:
        shareData.objectsRenamed[list(shareData.objectsRemoved)[
            0]] = list(shareData.objectsAdded)[0]
        shareData.objectsAdded.clear()
        shareData.objectsRemoved.clear()
        return

    for objName in shareData.objectsRemoved:
        if objName in shareData.oldObjects:
            del shareData.oldObjects[objName]

    with stats_timer.child("updateObjectsParentingChanged"):
        for objName, parent in shareData.objectsParents.items():
            if objName not in shareData.oldObjects:
                continue
            newObj = shareData.oldObjects[objName]
            newObjParent = "" if newObj.parent is None else newObj.parent.name_full
            if newObjParent != parent:
                shareData.objectsReparented.add(objName)

    with stats_timer.child("updateObjectsVisibilityChanged"):
        for objName, visible in shareData.objectsVisibility.items():
            newObj = shareData.oldObjects.get(objName)
            if not newObj:
                continue
            if visible != newObj.hide_viewport:
                shareData.objectsVisibilityChanged.add(objName)

    updateFrameChangedRelatedObjectsState(oldObjects, newObjects)


def isInObjectMode():
    return not hasattr(bpy.context, "active_object") or (not bpy.context.active_object or bpy.context.active_object.mode == 'OBJECT')


def removeObjectsFromScenes():
    changed = False
    for scene_name, object_names in shareData.objectsRemovedFromScene.items():
        for object_name in object_names:
            scene_lib.sendRemoveObjectFromScene(shareData.client, scene_name, object_name)
            changed = True
    return changed


def removeObjectsFromCollections():
    """
    Non master collections, actually
    """
    changed = False
    for collection_name, object_names in shareData.objectsRemovedFromCollection.items():
        for object_name in object_names:
            shareData.client.sendRemoveObjectFromCollection(collection_name, object_name)
            changed = True
    return changed


def removeCollectionsFromScenes():
    changed = False
    for scene_name, collection_name in shareData.collectionsRemovedFromScene:
        scene_lib.sendRemoveCollectionFromScene(shareData.client, scene_name, collection_name)
        changed = True
    return changed


def removeCollectionsFromCollections():
    """
    Non master collections, actually
    """
    changed = False
    for parent_name, child_name in shareData.collectionsRemovedFromCollection:
        shareData.client.sendRemoveCollectionFromCollection(parent_name, child_name)
        changed = True
    return changed


def addScenes():
    changed = False
    for scene in shareData.scenesAdded:
        scene_lib.sendScene(shareData.client, scene)
        changed = True
    return changed


def removeScenes():
    changed = False
    for scene in shareData.scenesRemoved:
        scene_lib.sendSceneRemoved(shareData.client, scene)
        changed = True
    return changed


def removeCollections():
    changed = False
    for collection in shareData.collectionsRemoved:
        shareData.client.sendCollectionRemoved(collection)
        changed = True
    return changed


def addObjects():
    changed = False
    for objName in shareData.objectsAdded:
        if objName in bpy.data.objects:
            obj = bpy.data.objects[objName]
            updateParams(obj)
            updateTransform(obj)
            changed = True
    return changed


def addCollections():
    changed = False
    for item in shareData.collectionsAdded:
        shareData.client.sendCollection(getCollection(item))
        changed = True
    return changed


def addCollectionsToCollections():
    changed = False
    for parent_name, child_name in shareData.collectionsAddedToCollection:
        shareData.client.sendAddCollectionToCollection(parent_name, child_name)
        changed = True
    return changed


def addCollectionsToScenes():
    changed = False
    for scene_name, collection_name in shareData.collectionsAddedToScene:
        scene_lib.sendAddCollectionToScene(shareData.client, scene_name, collection_name)
        changed = True
    return changed


def addObjectsToCollections():
    changed = False
    for collectionName, objectNames in shareData.objectsAddedToCollection.items():
        for objectName in objectNames:
            shareData.client.sendAddObjectToCollection(
                collectionName, objectName)
            changed = True
    return changed


def addObjectsToScenes():
    changed = False
    for sceneName, objectNames in shareData.objectsAddedToScene.items():
        for objectName in objectNames:
            scene_lib.sendAddObjectToScene(shareData.client, sceneName, objectName)
            changed = True
    return changed


def updateCollectionsParameters():
    changed = False
    for collection in shareData.blenderCollections.values():
        info = shareData.collectionsInfo.get(collection.name_full)
        if info:
            if info.hide_viewport != collection.hide_viewport or info.instance_offset != collection.instance_offset:
                shareData.client.sendCollection(collection)
                changed = True
    return changed


def deleteSceneObjects():
    changed = False
    for objName in shareData.objectsRemoved:
        shareData.client.sendDeletedObject(objName)
        changed = True
    return changed


def renameObjects():
    changed = False
    for oldName, newName in shareData.objectsRenamed.items():
        shareData.client.sendRenamedObjects(oldName, newName)
        changed = True
    return changed


def updateObjectsVisibility():
    changed = False
    for objName in shareData.objectsVisibilityChanged:
        if objName in shareData.blenderObjects:
            updateTransform(shareData.blenderObjects[objName])
            changed = True
    return changed


def updateObjectsTransforms():
    changed = False
    for objName in shareData.objectsTransformed:
        if objName in shareData.blenderObjects:
            updateTransform(shareData.blenderObjects[objName])
            changed = True
    return changed


def reparentObjects():
    changed = False
    for objName in shareData.objectsReparented:
        obj = shareData.blenderObjects.get(objName)
        if obj:
            updateTransform(obj)
            changed = True
    return changed


def updateObjectsData():
    if len(shareData.depsgraph.updates) == 0:
        return  # Exit here to avoid noise if you want to put breakpoints in this function

    dataContainer = {}
    data = set()
    transforms = set()

    for update in shareData.depsgraph.updates:
        obj = update.id.original
        typename = obj.bl_rna.name

        if typename == 'Object':
            if hasattr(obj, 'data'):
                if obj.data in dataContainer:
                    dataContainer[obj.data].append(obj)
                else:
                    dataContainer[obj.data] = [obj]
            transforms.add(obj)

        if typename == 'Camera' or typename == 'Mesh' or typename == 'Curve' or typename == 'Text Curve' or typename == 'Sun Light' or typename == 'Point Light' or typename == 'Spot Light' or typename == 'Grease Pencil':
            data.add(obj)

        if typename == 'Material':
            shareData.client.sendMaterial(obj)

    # Send transforms
    for obj in transforms:
        updateTransform(obj)

    # Send data (mesh) of objects
    for d in data:
        container = dataContainer.get(d)
        if not container:
            continue
        for c in container:
            updateParams(c)


@persistent
def sendFrameChanged(scene):
    logger.info("sendFrameChanged")
    if not shareData.client:
        return

    with StatsTimer(shareData, "sendFrameChanged") as timer:
        with timer.child("setFrame"):
            shareData.client.sendFrame(scene.frame_current)

        with timer.child("clearLists"):
            shareData.clearChangedFrameRelatedLists()

        with timer.child("updateFrameChangedRelatedObjectsState"):
            updateFrameChangedRelatedObjectsState(
                shareData.oldObjects, shareData.blenderObjects)

        with timer.child("checkForChangeAndSendUpdates"):
            updateObjectsTransforms()

        # update for next change
        with timer.child("updateObjectsInfo"):
            shareData.updateObjectsInfo()


@stats_timer(shareData)
@persistent
def sendSceneDataToServer(scene, dummy):
    timer = shareData.current_stats_timer

    logger.info("sendSceneDataToServer")
    if not shareData.client:
        return

    shareData.setDirty()
    with timer.child("clearLists"):
        shareData.clearLists()

    # prevent processing self events
    if shareData.client.receivedCommandsProcessed:
        if not shareData.client.blockSignals:
            shareData.client.receivedCommandsProcessed = False
        return

<<<<<<< HEAD
    if not isInObjectMode():
        return

    updateObjectsState(shareData.oldObjects,
                       shareData.blenderObjects)

    with timer.child("updateScenesState"):
        updateScenesState()
=======
    if shareData.client.currentSceneName != bpy.context.scene.name_full:
        shareData.updateCurrentData()
        updateSceneChanged()
        return

    if not isInObjectMode():
        return

    updateObjectsState(shareData.oldObjects,
                       shareData.blenderObjects)
>>>>>>> 56ed90a4

    with timer.child("updateCollectionsState"):
        updateCollectionsState()

    changed = False
    with timer.child("checkForChangeAndSendUpdates"):
        changed |= removeObjectsFromCollections()
<<<<<<< HEAD
        changed |= removeObjectsFromScenes()
        changed |= removeCollectionsFromCollections()
        changed |= removeCollectionsFromScenes()
        changed |= removeCollections()
        changed |= removeScenes()
        changed |= addObjects()
        changed |= addCollections()
        changed |= addScenes()
        changed |= addCollectionsToScenes()
        changed |= addCollectionsToCollections()
        changed |= addObjectsToCollections()
        changed |= addObjectsToScenes()
        changed |= updateCollectionsParameters()
=======
        changed |= removeCollectionsFromCollections()
        changed |= removeCollections()
        changed |= addObjects()
        changed |= addCollections()
        changed |= addCollectionsToCollections()
        changed |= addObjectsToCollections()
        changed |= updateCollectionsParameters()
        changed |= createSceneObjects()
>>>>>>> 56ed90a4
        changed |= deleteSceneObjects()
        changed |= renameObjects()
        changed |= updateObjectsVisibility()
        changed |= updateObjectsTransforms()
        changed |= reparentObjects()

    if not changed:
        with timer.child("updateObjectsData"):
            shareData.depsgraph = bpy.context.evaluated_depsgraph_get()
            updateObjectsData()

    # update for next change
    with timer.child("updateCurrentData"):
        shareData.updateCurrentData()


@persistent
def onUndoRedoPre(scene):
    shareData.setDirty()
    # shareData.selectedObjectsNames = set()
    # for obj in bpy.context.selected_objects:
    #    shareData.selectedObjectsNames.add(obj.name)
    if not isInObjectMode():
        return

    shareData.clearLists()
    shareData.updateCurrentData()


def remapObjectsInfo():
    # update objects references
    addedObjects = set(shareData.blenderObjects.keys()) - \
        set(shareData.oldObjects.keys())
    removedObjects = set(shareData.oldObjects.keys()) - \
        set(shareData.blenderObjects.keys())
    # we are only able to manage one object rename
    if len(addedObjects) == 1 and len(removedObjects) == 1:
        oldName = list(removedObjects)[0]
        newName = list(addedObjects)[0]

        visible = shareData.objectsVisibility[oldName]
        del shareData.objectsVisibility[oldName]
        shareData.objectsVisibility[newName] = visible

        parent = shareData.objectsParents[oldName]
        del shareData.objectsParents[oldName]
        shareData.objectsParents[newName] = parent
        for name, parent in shareData.objectsParents.items():
            if parent == oldName:
                shareData.objectsParents[name] = newName

        matrix = shareData.objectsTransforms[oldName]
        del shareData.objectsTransforms[oldName]
        shareData.objectsTransforms[newName] = matrix

    shareData.oldObjects = shareData.blenderObjects


@stats_timer(shareData)
@persistent
def onUndoRedoPost(scene, dummy):
    shareData.setDirty()
    # apply only in object mode
    if not isInObjectMode():
        return

    oldObjectsName = dict(
        [(k, None) for k in shareData.oldObjects.keys()])  # value not needed
    remapObjectsInfo()
    for k, v in shareData.oldObjects.items():
        if k in oldObjectsName:
            oldObjectsName[k] = v

    with StatsTimer(shareData, "updateObjectsState") as child_timer:
        updateObjectsState(
            oldObjectsName, shareData.oldObjects, child_timer)

    updateCollectionsState()
    updateScenesState()

    removeObjectsFromScenes()
    removeObjectsFromCollections()
    removeCollectionsFromScenes()
    removeCollectionsFromCollections()

    removeCollections()
    removeScenes()
    addScenes()
    addObjects()
    addCollections()
    addCollectionsToCollections()
    addObjectsToCollections()
    updateCollectionsParameters()
    deleteSceneObjects()
    renameObjects()
    updateObjectsVisibility()
    updateObjectsTransforms()
    reparentObjects()

    # send selection content (including data)
    materials = set()
    for obj in bpy.context.selected_objects:
        updateTransform(obj)
        if hasattr(obj, "data"):
            updateParams(obj)
        if hasattr(obj, "material_slots"):
            for slot in obj.material_slots[:]:
                materials.add(slot.material)

    for material in materials:
        shareData.client.sendMaterial(material)

    shareData.depsgraph = bpy.context.evaluated_depsgraph_get()


def updateListUsers(client_ids: Mapping[str, str] = None):
    shareData.client_ids = client_ids


def clear_scene_content():
    set_handlers(False)

    collections = []
    objs = []
    for collection in bpy.data.collections:
        collections.append(collection)
        for obj in collection.objects:
            if obj.type == 'MESH' or obj.type == 'LIGHT' or obj.type == 'CAMERA':
                objs.append(obj)

    for obj in objs:
        bpy.data.objects.remove(obj, do_unlink=True)

    for block in bpy.data.meshes:
        if block.users == 0:
            bpy.data.meshes.remove(block)

    for block in bpy.data.materials:
        if block.users == 0:
            bpy.data.materials.remove(block)

    for block in bpy.data.textures:
        if block.users == 0:
            bpy.data.textures.remove(block)

    for block in bpy.data.images:
        if block.users == 0:
            bpy.data.images.remove(block)

    for collection in collections:
        bpy.data.collections.remove(collection)

    set_handlers(True)


def isParentInCollection(collection, obj):
    parent = obj.parent
    while parent is not None:
        if parent in collection.objects[:]:
            return True
        parent = parent.parent
    return False


<<<<<<< HEAD
=======
def send_collection_content(collection):
    for obj in collection.objects:
        shareData.client.sendAddObjectToCollection(
            collection.name_full, obj.name_full)

    for childCollection in collection.children:
        shareData.client.sendAddCollectionToCollection(
            collection.name_full, childCollection.name_full)


def send_collections():
    for collection in shareData.blenderCollections.values():
        shareData.client.sendCollection(collection)
        send_collection_content(collection)


@stats_timer(shareData)
>>>>>>> 56ed90a4
def send_scene_content():
    if get_dcc_sync_props().no_send_scene_content:
        return

<<<<<<< HEAD
    shareData.clearBeforeState()
    sendSceneDataToServer(None, None)
=======
    shareData.setDirty()
    shareData.client.currentSceneName = bpy.context.scene.name_full

    # First step : Send all Blender data (materials, objects, collection) existing in file
    # ====================================================================================

    with StatsTimer(shareData, "sendAllMaterials"):
        for material in bpy.data.materials:
            shareData.client.sendMaterial(material)

    with StatsTimer(shareData, "sendAllObjects") as child_timer:
        for obj in bpy.data.objects:
            updateParams(obj)
            updateTransform(obj)

    # send all collections
    with StatsTimer(shareData, "sendAllCollections"):
        send_collections()

    # Second step : send current scene content
    # ========================================
    with StatsTimer(shareData, "sendSetCurrentScene"):
        shareData.client.sendSetCurrentScene(bpy.context.scene.name_full)

    with StatsTimer(shareData, "sendSceneObjects"):
        for obj in bpy.context.scene.objects:
            shareData.client.sendSceneObject(obj)

    with StatsTimer(shareData, "sendSceneCollections"):
        for col in bpy.context.scene.collection.children:
            shareData.client.sendSceneCollection(col)
>>>>>>> 56ed90a4

    shareData.client.sendFrameStartEnd(
        bpy.context.scene.frame_start, bpy.context.scene.frame_end)
    shareData.client.sendFrame(bpy.context.scene.frame_current)


def set_handlers(connect: bool):
    try:
        if connect:
            shareData.depsgraph = bpy.context.evaluated_depsgraph_get()
            bpy.app.handlers.frame_change_post.append(sendFrameChanged)
            bpy.app.handlers.depsgraph_update_post.append(
                sendSceneDataToServer)
            bpy.app.handlers.undo_pre.append(onUndoRedoPre)
            bpy.app.handlers.redo_pre.append(onUndoRedoPre)
            bpy.app.handlers.undo_post.append(onUndoRedoPost)
            bpy.app.handlers.redo_post.append(onUndoRedoPost)
            bpy.app.handlers.load_post.append(onLoad)
        else:
            bpy.app.handlers.load_post.remove(onLoad)
            bpy.app.handlers.frame_change_post.remove(sendFrameChanged)
            bpy.app.handlers.depsgraph_update_post.remove(
                sendSceneDataToServer)
            bpy.app.handlers.undo_pre.remove(onUndoRedoPre)
            bpy.app.handlers.redo_pre.remove(onUndoRedoPre)
            bpy.app.handlers.undo_post.remove(onUndoRedoPost)
            bpy.app.handlers.redo_post.remove(onUndoRedoPost)
            shareData.depsgraph = None
    except Exception as e:
        logger.error("Exception during set_handlers(%s) : %s", connect, e)


def wait_for_server(host, port):
    attempts = 0
    max_attempts = 10
    while not server_is_up(host, port) and attempts < max_attempts:
        attempts += 1
        time.sleep(0.2)
    return attempts < max_attempts


def start_local_server(wait_for_server=False):
    dir_path = Path(__file__).parent
    serverPath = dir_path / 'broadcaster' / 'dccBroadcaster.py'

    if get_dcc_sync_props().showServerConsole:
        args = {'creationflags': subprocess.CREATE_NEW_CONSOLE}
    else:
        args = {}

    shareData.localServerProcess = subprocess.Popen([bpy.app.binary_path_python, str(
        serverPath)], shell=False, **args)


def server_is_up(address, port):
    s = socket.socket(socket.AF_INET, socket.SOCK_STREAM)
    try:
        s.connect((address, port))
        s.shutdown(socket.SHUT_RDWR)
        s.close()
        return True
    except Exception:
        return False


def is_localhost(host):
    # does not catch local address
    return host == "localhost" or host == "127.0.0.1"


def connect():
    props = get_dcc_sync_props()
    if not server_is_up(props.host, props.port):
        if is_localhost(props.host):
            start_local_server(wait_for_server=True)
            wait_for_server(props.host, props.port)

    if not isClientConnected():
        if not create_main_client(props.host, props.port):
            return False

    shareData.client.setClientName(props.user)
    return True


def disconnect():
    leave_current_room()

    # the socket has already been disconnected
    if shareData.client is not None:
        if shareData.client.isConnected():
            shareData.client.disconnect()
        shareData.client_ids = None
        shareData.client = None
    shareData.currentRoom = None


def isClientConnected():
    return shareData.client is not None and shareData.client.isConnected()


def create_main_client(host: str, port: int):
    assert shareData.client is None
    client = clientBlender.ClientBlender(
        f"syncClient {shareData.sessionId}", host, port)
    client.connect()
    if not client.isConnected():
        return False

    shareData.client = client
    shareData.client.addCallback('SendContent', send_scene_content)
    shareData.client.addCallback('ClearContent', clear_scene_content)
    if not bpy.app.timers.is_registered(shareData.client.networkConsumer):
        bpy.app.timers.register(shareData.client.networkConsumer)

    return True


class CreateRoomOperator(bpy.types.Operator):
    """Create a new room on DCC Sync server"""
    bl_idname = "dcc_sync.create_room"
    bl_label = "DCCSync Create Room"
    bl_options = {'REGISTER'}

    @classmethod
    def poll(cls, context):
        props = get_dcc_sync_props()
        return not shareData.currentRoom and bool(props.room)

    def execute(self, context):
        assert not shareData.currentRoom
        shareData.currentRoom = None
        if not connect():
            return {'CANCELLED'}

        props = get_dcc_sync_props()
        join_room(props.room)
        return {'FINISHED'}


class JoinRoomOperator(bpy.types.Operator):
    """Join a room"""
    bl_idname = "dcc_sync.join_room"
    bl_label = "DCCSync Join Room"
    bl_options = {'REGISTER'}

    @classmethod
    def poll(cls, context):
        roomIndex = get_dcc_sync_props().room_index
        return isClientConnected() and roomIndex < len(get_dcc_sync_props().rooms)

    def execute(self, context):
        assert not shareData.currentRoom
        shareData.setDirty()
        shareData.currentRoom = None

        if not connect():
            self.report({'ERROR'})

        shareData.isLocal = False
        props = get_dcc_sync_props()
        roomIndex = props.room_index
        room = props.rooms[roomIndex].name
        join_room(room)
        return {'FINISHED'}


class LeaveRoomOperator(bpy.types.Operator):
    """Reave the current room"""
    bl_idname = "dcc_sync.leave_room"
    bl_label = "DCCSync Leave Room"
    bl_options = {'REGISTER'}

    def execute(self, context):
        leave_current_room()
        ui.update_ui_lists()
        return {'FINISHED'}


class ConnectOperator(bpy.types.Operator):
    """Connect to the DCCSync server"""
    bl_idname = "dcc_sync.connect"
    bl_label = "Connect to server"
    bl_options = {'REGISTER'}

    def execute(self, context):
        props = get_dcc_sync_props()
        try:
            self.report(
                {'INFO'}, f'Connecting to "{props.host}:{props.port}" ...')
            ok = connect()
            if not ok:
                self.report({'ERROR'}, "unknown error")
                return {'CANCELLED'}
            else:
                self.report(
                    {'INFO'}, f'Connected to "{props.host}:{props.port}" ...')
        except socket.gaierror:
            msg = f'Cannot connect to "{props.host}": invalid host name or address'
            self.report({'ERROR'}, msg)
        except Exception as e:
            self.report({'ERROR'}, repr(e))
            return {'CANCELLED'}

        return {'FINISHED'}


class DisconnectOperator(bpy.types.Operator):
    """Disconnect from the DccSync server"""
    bl_idname = "dcc_sync.disconnect"
    bl_label = "Disconnect from server"
    bl_options = {'REGISTER'}

    def execute(self, context):
        disconnect()
        ui.update_ui_lists()
        ui.redraw()
        return {'FINISHED'}


class SendSelectionOperator(bpy.types.Operator):
    """Send current selection to DCC Sync server"""
    bl_idname = "dcc_sync.send_selection"
    bl_label = "DCCSync Send selection"
    bl_options = {'REGISTER'}

    def execute(self, context):
        if shareData.client is None:
            return {'CANCELLED'}

        selectedObjects = bpy.context.selected_objects
        for obj in selectedObjects:
            try:
                for slot in obj.material_slots[:]:
                    shareData.client.sendMaterial(slot.material)
            except Exception:
                print('materials not found')

            updateParams(obj)
            updateTransform(obj)

        return {'FINISHED'}


class LaunchVRtistOperator(bpy.types.Operator):
    """Launch a VRtist instance"""
    bl_idname = "vrtist.launch"
    bl_label = "Launch VRtist"
    bl_options = {'REGISTER'}

    @classmethod
    def poll(cls, context):
        return True

    def execute(self, context):
        dcc_sync_props = get_dcc_sync_props()
        if not shareData.currentRoom:
            if not connect():
                return {'CANCELLED'}

            props = get_dcc_sync_props()
            join_room(props.room)

        hostname = "localhost"
        if not shareData.isLocal:
            hostname = dcc_sync_props.host
        args = [dcc_sync_props.VRtist, "--room", shareData.currentRoom,
                "--hostname", hostname, "--port", str(dcc_sync_props.port)]
        subprocess.Popen(args, stdout=subprocess.PIPE,
                         stderr=subprocess.STDOUT, shell=False)
        return {'FINISHED'}


class WriteStatisticsOperator(bpy.types.Operator):
    """Write dccsync statistics in a file"""
    bl_idname = "dcc_sync.write_statistics"
    bl_label = "DCCSync Write Statistics"
    bl_options = {'REGISTER'}

    def execute(self, context):
        if shareData.current_statistics is not None:
            save_statistics(shareData.current_statistics,
                            get_dcc_sync_props().statistics_directory)
        return {'FINISHED'}


class OpenStatsDirOperator(bpy.types.Operator):
    """Write dccsync stats directory in explorer"""
    bl_idname = "dcc_sync.open_stats_dir"
    bl_label = "DCCSync Open Stats Directory"
    bl_options = {'REGISTER'}

    def execute(self, context):
        os.startfile(get_dcc_sync_props().statistics_directory)
        return {'FINISHED'}


classes = (
    LaunchVRtistOperator,
    CreateRoomOperator,
    ConnectOperator,
    DisconnectOperator,
    SendSelectionOperator,
    JoinRoomOperator,
    LeaveRoomOperator,
    WriteStatisticsOperator,
    OpenStatsDirOperator,
)


def register():
    for _ in classes:
        bpy.utils.register_class(_)


def unregister():
    for _ in classes:
        bpy.utils.unregister_class(_)<|MERGE_RESOLUTION|>--- conflicted
+++ resolved
@@ -564,7 +564,6 @@
             shareData.client.receivedCommandsProcessed = False
         return
 
-<<<<<<< HEAD
     if not isInObjectMode():
         return
 
@@ -573,18 +572,6 @@
 
     with timer.child("updateScenesState"):
         updateScenesState()
-=======
-    if shareData.client.currentSceneName != bpy.context.scene.name_full:
-        shareData.updateCurrentData()
-        updateSceneChanged()
-        return
-
-    if not isInObjectMode():
-        return
-
-    updateObjectsState(shareData.oldObjects,
-                       shareData.blenderObjects)
->>>>>>> 56ed90a4
 
     with timer.child("updateCollectionsState"):
         updateCollectionsState()
@@ -592,7 +579,6 @@
     changed = False
     with timer.child("checkForChangeAndSendUpdates"):
         changed |= removeObjectsFromCollections()
-<<<<<<< HEAD
         changed |= removeObjectsFromScenes()
         changed |= removeCollectionsFromCollections()
         changed |= removeCollectionsFromScenes()
@@ -606,16 +592,6 @@
         changed |= addObjectsToCollections()
         changed |= addObjectsToScenes()
         changed |= updateCollectionsParameters()
-=======
-        changed |= removeCollectionsFromCollections()
-        changed |= removeCollections()
-        changed |= addObjects()
-        changed |= addCollections()
-        changed |= addCollectionsToCollections()
-        changed |= addObjectsToCollections()
-        changed |= updateCollectionsParameters()
-        changed |= createSceneObjects()
->>>>>>> 56ed90a4
         changed |= deleteSceneObjects()
         changed |= renameObjects()
         changed |= updateObjectsVisibility()
@@ -780,66 +756,13 @@
     return False
 
 
-<<<<<<< HEAD
-=======
-def send_collection_content(collection):
-    for obj in collection.objects:
-        shareData.client.sendAddObjectToCollection(
-            collection.name_full, obj.name_full)
-
-    for childCollection in collection.children:
-        shareData.client.sendAddCollectionToCollection(
-            collection.name_full, childCollection.name_full)
-
-
-def send_collections():
-    for collection in shareData.blenderCollections.values():
-        shareData.client.sendCollection(collection)
-        send_collection_content(collection)
-
-
 @stats_timer(shareData)
->>>>>>> 56ed90a4
 def send_scene_content():
     if get_dcc_sync_props().no_send_scene_content:
         return
 
-<<<<<<< HEAD
     shareData.clearBeforeState()
     sendSceneDataToServer(None, None)
-=======
-    shareData.setDirty()
-    shareData.client.currentSceneName = bpy.context.scene.name_full
-
-    # First step : Send all Blender data (materials, objects, collection) existing in file
-    # ====================================================================================
-
-    with StatsTimer(shareData, "sendAllMaterials"):
-        for material in bpy.data.materials:
-            shareData.client.sendMaterial(material)
-
-    with StatsTimer(shareData, "sendAllObjects") as child_timer:
-        for obj in bpy.data.objects:
-            updateParams(obj)
-            updateTransform(obj)
-
-    # send all collections
-    with StatsTimer(shareData, "sendAllCollections"):
-        send_collections()
-
-    # Second step : send current scene content
-    # ========================================
-    with StatsTimer(shareData, "sendSetCurrentScene"):
-        shareData.client.sendSetCurrentScene(bpy.context.scene.name_full)
-
-    with StatsTimer(shareData, "sendSceneObjects"):
-        for obj in bpy.context.scene.objects:
-            shareData.client.sendSceneObject(obj)
-
-    with StatsTimer(shareData, "sendSceneCollections"):
-        for col in bpy.context.scene.collection.children:
-            shareData.client.sendSceneCollection(col)
->>>>>>> 56ed90a4
 
     shareData.client.sendFrameStartEnd(
         bpy.context.scene.frame_start, bpy.context.scene.frame_end)
