from ..broadcaster import common
from ..broadcaster.client import Client
from ..share_data import share_data
import logging
import bpy

logger = logging.getLogger(__name__)


def send_scene(client: Client, scene_name: str):
    logger.debug("send_scene %s", scene_name)
    buffer = common.encode_string(scene_name)
    client.add_command(common.Command(common.MessageType.SCENE, buffer, 0))


<<<<<<< HEAD
def delete_scene(scene):
    # https://devtalk.blender.org/t/new-timers-have-no-context-object-why-is-that-so-cant-override-it/6802
    def window():
        for window in bpy.context.window_manager.windows:
            for area in window.screen.areas:
                if area.type == 'VIEW_3D':
                    return window

    ctx = {'window': window(), 'scene': scene}
    bpy.ops.scene.delete(ctx)


def buildScene(data):
    scene_name, _ = common.decodeString(data, 0)
    logger.debug("buildScene %s", scene_name)
=======
def build_scene(data):
    scene_name, _ = common.decode_string(data, 0)
    logger.debug("build_scene %s", scene_name)
>>>>>>> ccce885d

    # remove what was previously the last scene that could not be removed
    to_remove = None
    if len(bpy.data.scenes) == 1 and bpy.data.scenes[0].name == "__last_scene_to_be_removed__":
        to_remove = bpy.data.scenes[0]

    scene = share_data.blender_scenes.get(scene_name)
    if scene is None:
        scene = bpy.data.scenes.new(scene_name)
        share_data.blender_scenes[scene_name] = scene

    if to_remove is not None:
<<<<<<< HEAD
        delete_scene(to_remove)
=======
        # This one is so fucking tricky that it deserve an explanation:
        # Due to bug mentionned here https://developer.blender.org/T71422, deleting a scene with D.scenes.remove() in a function called from a timer
        # gives a hard crash.
        # This is due to context.window being None.
        # To overcome this issue, we call an operator with a custom context that define window, screen and scene.
        window = bpy.context.window_manager.windows[0]
        ctx = {"window": window, "screen": window.screen, "scene": to_remove}
        # todo: replace with an operator from our addon that calls D.scenes.remove() , it is safer to have full control
        bpy.ops.scene.delete(ctx)
>>>>>>> ccce885d


def send_scene_removed(client: Client, scene_name: str):
    logger.debug("send_scene_removed %s", scene_name)
    buffer = common.encode_string(scene_name)
    client.add_command(common.Command(common.MessageType.SCENE_REMOVED, buffer, 0))


<<<<<<< HEAD
def buildSceneRemoved(data):
    scene_name, _ = common.decodeString(data, 0)
    logger.debug("buildSceneRemoved %s", scene_name)
    scene = shareData.blenderScenes.get(scene_name)
    delete_scene(scene)
    shareData.blenderScenesDirty = True


def sendSceneRenamed(client: 'ClientBlender', old_name: str, new_name: str):
    logger.debug("sendSceneRenamed %s to %s", old_name, new_name)
    buffer = common.encodeString(old_name) + common.encodeString(new_name)
    client.addCommand(common.Command(
        common.MessageType.SCENE_RENAMED, buffer, 0))


def buildSceneRenamed(data):
    old_name, index = common.decodeString(data, 0)
    new_name, _ = common.decodeString(data, index)
    logger.debug("buildSceneRenamed %s to %s", old_name, new_name)
    scene = shareData.blenderScenes.get(old_name)
    scene.name = new_name
    shareData.blenderScenesDirty = True
=======
def build_scene_removed(data):
    scene_name, _ = common.decode_string(data, 0)
    logger.debug("build_scene_removed %s", scene_name)
    scene = share_data.blender_scenes.get(scene_name)
    del share_data.blender_scenes[scene_name]

    # see https://developer.blender.org/T71422
    window = bpy.context.window_manager.windows[0]
    ctx = {"window": window, "screen": window.screen, "scene": scene}
    bpy.ops.scene.delete(ctx)
>>>>>>> ccce885d


def send_add_collection_to_scene(client: Client, scene_name: str, collection_name: str):
    logger.debug("send_add_collection_to_scene %s <- %s", scene_name, collection_name)

    buffer = common.encode_string(scene_name) + common.encode_string(collection_name)
    client.add_command(common.Command(common.MessageType.ADD_COLLECTION_TO_SCENE, buffer, 0))


def build_collection_to_scene(data):
    scene_name, index = common.decode_string(data, 0)
    collection_name, _ = common.decode_string(data, index)
    logger.debug("build_collection_to_scene %s <- %s", scene_name, collection_name)

    scene = share_data.blender_scenes[scene_name]
    collection = share_data.blender_collections[collection_name]
    scene.collection.children.link(collection)


def send_remove_collection_from_scene(client: Client, scene_name: str, collection_name: str):
    logger.debug("send_remove_collection_from_scene %s <- %s", scene_name, collection_name)

    buffer = common.encode_string(scene_name) + common.encode_string(collection_name)
    client.add_command(common.Command(common.MessageType.REMOVE_COLLECTION_FROM_SCENE, buffer, 0))


def build_remove_collection_from_scene(data):
    scene_name, index = common.decode_string(data, 0)
    collection_name, _ = common.decode_string(data, index)
    logger.debug("build_remove_collection_from_scene %s <- %s", scene_name, collection_name)
    scene = share_data.blender_scenes[scene_name]
    collection = share_data.blender_collections[collection_name]
    scene.collection.children.unlink(collection)


def send_add_object_to_vrtist(client: Client, scene_name: str, obj_name: str):
    logger.debug("send_add_object_to_vrtist %s <- %s", scene_name, obj_name)
    buffer = common.encode_string(scene_name) + common.encode_string(obj_name)
    client.add_command(common.Command(common.MessageType.ADD_OBJECT_TO_VRTIST, buffer, 0))


def send_add_object_to_scene(client: Client, scene_name: str, obj_name: str):
    logger.debug("send_add_object_to_scene %s <- %s", scene_name, obj_name)
    buffer = common.encode_string(scene_name) + common.encode_string(obj_name)
    client.add_command(common.Command(common.MessageType.ADD_OBJECT_TO_SCENE, buffer, 0))


def build_add_object_to_scene(data):
    scene_name, index = common.decode_string(data, 0)
    object_name, _ = common.decode_string(data, index)
    logger.debug("build_add_object_to_scene %s <- %s", scene_name, object_name)

    scene = share_data.blender_scenes[scene_name]
    # We may have received an object creation message before this collection link message
    # and object creation will have created and linked the collecetion if needed
    if scene.collection.objects.get(object_name) is None:
        object_ = share_data.blender_objects[object_name]
        scene.collection.objects.link(object_)


def send_remove_object_from_scene(client: Client, scene_name: str, object_name: str):
    logger.debug("send_remove_object_from_scene %s <- %s", scene_name, object_name)
    buffer = common.encode_string(scene_name) + common.encode_string(object_name)
    client.add_command(common.Command(common.MessageType.REMOVE_OBJECT_FROM_SCENE, buffer, 0))


def build_remove_object_from_scene(data):
    scene_name, index = common.decode_string(data, 0)
    object_name, _ = common.decode_string(data, index)
    logger.debug("build_remove_object_from_scene %s <- %s", scene_name, object_name)
    scene = share_data.blender_scenes[scene_name]
    object_ = share_data.blender_objects[object_name]
    scene.collection.objects.unlink(object_)<|MERGE_RESOLUTION|>--- conflicted
+++ resolved
@@ -13,27 +13,21 @@
     client.add_command(common.Command(common.MessageType.SCENE, buffer, 0))
 
 
-<<<<<<< HEAD
 def delete_scene(scene):
     # https://devtalk.blender.org/t/new-timers-have-no-context-object-why-is-that-so-cant-override-it/6802
     def window():
         for window in bpy.context.window_manager.windows:
             for area in window.screen.areas:
-                if area.type == 'VIEW_3D':
+                if area.type == "VIEW_3D":
                     return window
 
-    ctx = {'window': window(), 'scene': scene}
+    ctx = {"window": window(), "scene": scene}
     bpy.ops.scene.delete(ctx)
 
 
-def buildScene(data):
-    scene_name, _ = common.decodeString(data, 0)
-    logger.debug("buildScene %s", scene_name)
-=======
 def build_scene(data):
     scene_name, _ = common.decode_string(data, 0)
     logger.debug("build_scene %s", scene_name)
->>>>>>> ccce885d
 
     # remove what was previously the last scene that could not be removed
     to_remove = None
@@ -46,19 +40,7 @@
         share_data.blender_scenes[scene_name] = scene
 
     if to_remove is not None:
-<<<<<<< HEAD
         delete_scene(to_remove)
-=======
-        # This one is so fucking tricky that it deserve an explanation:
-        # Due to bug mentionned here https://developer.blender.org/T71422, deleting a scene with D.scenes.remove() in a function called from a timer
-        # gives a hard crash.
-        # This is due to context.window being None.
-        # To overcome this issue, we call an operator with a custom context that define window, screen and scene.
-        window = bpy.context.window_manager.windows[0]
-        ctx = {"window": window, "screen": window.screen, "scene": to_remove}
-        # todo: replace with an operator from our addon that calls D.scenes.remove() , it is safer to have full control
-        bpy.ops.scene.delete(ctx)
->>>>>>> ccce885d
 
 
 def send_scene_removed(client: Client, scene_name: str):
@@ -67,41 +49,27 @@
     client.add_command(common.Command(common.MessageType.SCENE_REMOVED, buffer, 0))
 
 
-<<<<<<< HEAD
-def buildSceneRemoved(data):
-    scene_name, _ = common.decodeString(data, 0)
-    logger.debug("buildSceneRemoved %s", scene_name)
-    scene = shareData.blenderScenes.get(scene_name)
-    delete_scene(scene)
-    shareData.blenderScenesDirty = True
-
-
-def sendSceneRenamed(client: 'ClientBlender', old_name: str, new_name: str):
-    logger.debug("sendSceneRenamed %s to %s", old_name, new_name)
-    buffer = common.encodeString(old_name) + common.encodeString(new_name)
-    client.addCommand(common.Command(
-        common.MessageType.SCENE_RENAMED, buffer, 0))
-
-
-def buildSceneRenamed(data):
-    old_name, index = common.decodeString(data, 0)
-    new_name, _ = common.decodeString(data, index)
-    logger.debug("buildSceneRenamed %s to %s", old_name, new_name)
-    scene = shareData.blenderScenes.get(old_name)
-    scene.name = new_name
-    shareData.blenderScenesDirty = True
-=======
 def build_scene_removed(data):
     scene_name, _ = common.decode_string(data, 0)
     logger.debug("build_scene_removed %s", scene_name)
-    scene = share_data.blender_scenes.get(scene_name)
-    del share_data.blender_scenes[scene_name]
+    scene = share_data.blenderScenes.get(scene_name)
+    delete_scene(scene)
+    share_data.blender_scenes_dirty = True
 
-    # see https://developer.blender.org/T71422
-    window = bpy.context.window_manager.windows[0]
-    ctx = {"window": window, "screen": window.screen, "scene": scene}
-    bpy.ops.scene.delete(ctx)
->>>>>>> ccce885d
+
+def send_scene_renamed(client: Client, old_name: str, new_name: str):
+    logger.debug("send_scene_renamed %s to %s", old_name, new_name)
+    buffer = common.encode_string(old_name) + common.encode_string(new_name)
+    client.addCommand(common.Command(common.MessageType.SCENE_RENAMED, buffer, 0))
+
+
+def build_scene_renamed(data):
+    old_name, index = common.decode_string(data, 0)
+    new_name, _ = common.decode_string(data, index)
+    logger.debug("build_scene_renamed %s to %s", old_name, new_name)
+    scene = share_data.blender_scenes.get(old_name)
+    scene.name = new_name
+    share_data.blender_scenes_dirty = True
 
 
 def send_add_collection_to_scene(client: Client, scene_name: str, collection_name: str):
