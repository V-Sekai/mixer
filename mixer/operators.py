import logging
import os
import socket
import subprocess
import time
from pathlib import Path
from typing import Mapping, Any
from uuid import uuid4

import bpy
from bpy.app.handlers import persistent

from mixer.share_data import share_data, object_visibility
from mixer.blender_client import collection as collection_api
from mixer.blender_client import data as data_api
from mixer.blender_client import grease_pencil as grease_pencil_api
from mixer.blender_client import object_ as object_api
from mixer.blender_client import scene as scene_api
from mixer.blender_client.camera import send_camera
from mixer.blender_client.light import send_light
from mixer import clientBlender
from mixer import ui
from mixer.data import get_mixer_props, get_mixer_prefs
from mixer.stats import StatsTimer, save_statistics, get_stats_filename, stats_timer
from mixer.blender_data.diff import BpyBlendDiff
from mixer.blender_data.filter import safe_context
from mixer.blender_data.blenddata import BlendData
from mixer.broadcaster.common import ClientMetadata

import mixer.shot_manager as shot_manager

logger = logging.getLogger(__name__)


class HandlerManager:
    """Manages Blender handlers activation state

    HandlerManager.set_handlers(wanted_state) will enable or disable the handlers activation and
    should be used for initial or final state handling when enterring or leaving a room.

    Temporary activation or desactivation should be performed using
        with HandlerManager.set_handlers(wanted_state):
            do_something()
    """

    _current_state = False

    def __init__(self, wanted_state: bool):
        self._wanted_state = wanted_state
        self._enter_state = None

    def __enter__(self):
        self._enter_state = HandlerManager._current_state
        if self._wanted_state != self._enter_state:
            self._set_handlers(self._wanted_state)
            HandlerManager._current_state = self._wanted_state
        return self

    def __exit__(self, *exc):
        if self._current_state != self._enter_state:
            self._set_handlers(self._enter_state)
            HandlerManager._current_state = self._enter_state
        return False

    @classmethod
    def _set_handlers(cls, connect: bool):
        try:
            if connect:
                bpy.app.handlers.frame_change_post.append(send_frame_changed)
                bpy.app.handlers.depsgraph_update_post.append(send_scene_data_to_server)
                bpy.app.handlers.undo_pre.append(on_undo_redo_pre)
                bpy.app.handlers.redo_pre.append(on_undo_redo_pre)
                bpy.app.handlers.undo_post.append(on_undo_redo_post)
                bpy.app.handlers.redo_post.append(on_undo_redo_post)
                bpy.app.handlers.load_post.append(on_load)
            else:
                bpy.app.handlers.load_post.remove(on_load)
                bpy.app.handlers.frame_change_post.remove(send_frame_changed)
                bpy.app.handlers.depsgraph_update_post.remove(send_scene_data_to_server)
                bpy.app.handlers.undo_pre.remove(on_undo_redo_pre)
                bpy.app.handlers.redo_pre.remove(on_undo_redo_pre)
                bpy.app.handlers.undo_post.remove(on_undo_redo_post)
                bpy.app.handlers.redo_post.remove(on_undo_redo_post)
        except Exception as e:
            logger.error("Exception during set_handlers(%s) : %s", connect, e)

    @classmethod
    def set_handlers(cls, wanted_state: bool):
        if wanted_state != cls._current_state:
            cls._set_handlers(wanted_state)
            cls._current_state = wanted_state


class TransformStruct:
    def __init__(self, translate, quaternion, scale, visible):
        self.translate = translate
        self.quaternion = quaternion
        self.scale = scale
        self.visible = visible


def update_params(obj):
    # send collection instances
    if obj.instance_type == "COLLECTION":
        collection_api.send_collection_instance(share_data.client, obj)
        return

    if not hasattr(obj, "data"):
        return

    typename = obj.bl_rna.name
    if obj.data:
        typename = obj.data.bl_rna.name

    supported_lights = ["Sun Light", "Point Light", "Spot Light", "Area Light"]
    if (
        typename != "Camera"
        and typename != "Mesh"
        and typename != "Curve"
        and typename != "Text Curve"
        and typename != "Grease Pencil"
        and typename not in supported_lights
    ):
        return

    if typename == "Camera":
        send_camera(share_data.client, obj)

    if typename in supported_lights:
        send_light(share_data.client, obj)

    if typename == "Grease Pencil":
        for material in obj.data.materials:
            share_data.client.send_material(material)
        grease_pencil_api.send_grease_pencil_mesh(share_data.client, obj)
        grease_pencil_api.send_grease_pencil_connection(share_data.client, obj)

    if typename == "Mesh" or typename == "Curve" or typename == "Text Curve":
        if obj.mode == "OBJECT":
            share_data.client.send_mesh(obj)


def update_transform(obj):
    share_data.client.send_transform(obj)


def update_frame_start_end():
    if bpy.context.scene.frame_start != share_data.start_frame or bpy.context.scene.frame_end != share_data.end_frame:
        share_data.client.send_frame_start_end(bpy.context.scene.frame_start, bpy.context.scene.frame_end)
        share_data.start_frame = bpy.context.scene.frame_start
        share_data.end_frame = bpy.context.scene.frame_end


def set_client_metadata():
    prefs = get_mixer_prefs()
    username = prefs.user
    usercolor = prefs.color
    share_data.client.set_client_metadata(
        {ClientMetadata.USERNAME: username, ClientMetadata.USERCOLOR: list(usercolor)}
    )


def join_room(room_name: str):
    logger.info("join_room")

    assert share_data.current_room is None
    BlendData.instance().reset()
    share_data.session_id += 1
    share_data.current_room = room_name
    set_client_metadata()
    share_data.client.join_room(room_name)
    share_data.client.send_set_current_scene(bpy.context.scene.name_full)

    share_data.current_statistics = {
        "session_id": share_data.session_id,
        "blendfile": bpy.data.filepath,
        "statsfile": get_stats_filename(share_data.runId, share_data.session_id),
        "user": get_mixer_prefs().user,
        "room": room_name,
        "children": {},
    }
    prefs = get_mixer_prefs()
    share_data.auto_save_statistics = prefs.auto_save_statistics
    share_data.statistics_directory = prefs.statistics_directory
    share_data.set_experimental_sync(prefs.experimental_sync)
    share_data.pending_test_update = False

    # join a room <==> want to track local changes
    HandlerManager.set_handlers(True)


def leave_current_room():
    logger.info("leave_current_room")

    if share_data.current_room:
        share_data.leave_current_room()
        HandlerManager.set_handlers(False)

    share_data.clear_before_state()

    if share_data.current_statistics is not None and share_data.auto_save_statistics:
        save_statistics(share_data.current_statistics, share_data.statistics_directory)
    share_data.current_statistics = None
    share_data.auto_save_statistics = False
    share_data.statistics_directory = None


def is_joined():
    connected = share_data.client is not None and share_data.client.is_connected()
    return connected and share_data.current_room


@persistent
def on_load(scene):
    logger.info("on_load")

    disconnect()


def get_scene(scene_name):
    return share_data.blender_scenes.get(scene_name)


def get_collection(collection_name):
    """
    May only return a non master collection
    """
    return share_data.blender_collections.get(collection_name)


def get_parent_collections(collection_name):
    """
    May return a master or non master collection
    """
    parents = []
    for col in share_data.blender_collections.values():
        children_names = {x.name_full for x in col.children}
        if collection_name in children_names:
            parents.append(col)
    return parents


def find_renamed(items_before: Mapping[Any, Any], items_after: Mapping[Any, Any]):
    """
    Split before/after mappings into added/removed/renamed

    Rename detection is based on the mapping keys (e.g. uuids)
    """
    uuids_before = {uuid for uuid in items_before.keys()}
    uuids_after = {uuid for uuid in items_after.keys()}
    renamed_uuids = {uuid for uuid in uuids_after & uuids_before if items_before[uuid] != items_after[uuid]}
    added_items = [items_after[uuid] for uuid in uuids_after - uuids_before - renamed_uuids]
    removed_items = [items_before[uuid] for uuid in uuids_before - uuids_after - renamed_uuids]
    renamed_items = [(items_before[uuid], items_after[uuid]) for uuid in renamed_uuids]
    return added_items, removed_items, renamed_items


def update_scenes_state():
    """
    Must be called before update_collections_state so that non empty collections added to master
    collection are processed
    """

    for scene in share_data.blender_scenes.values():
        if not scene.mixer_uuid:
            scene.mixer_uuid = str(uuid4())

    scenes_after = {
        scene.mixer_uuid: name
        for name, scene in share_data.blender_scenes.items()
        if name != "__last_scene_to_be_removed__"
    }
    scenes_before = {
        scene.mixer_uuid: name
        for name, scene in share_data.scenes_info.items()
        if name != "__last_scene_to_be_removed__"
    }
    share_data.scenes_added, share_data.scenes_removed, share_data.scenes_renamed = find_renamed(
        scenes_before, scenes_after
    )

    for old_name, new_name in share_data.scenes_renamed:
        share_data.scenes_info[new_name] = share_data.scenes_info[old_name]
        del share_data.scenes_info[old_name]

    # walk the old scenes
    for scene_name, scene_info in share_data.scenes_info.items():
        scene = get_scene(scene_name)
        if not scene:
            continue
        scene_name = scene.name_full
        old_children = set(scene_info.children)
        new_children = {x.name_full for x in scene.collection.children}

        for x in new_children - old_children:
            share_data.collections_added_to_scene.add((scene_name, x))

        for x in old_children - new_children:
            share_data.collections_removed_from_scene.add((scene_name, x))

        old_objects = {share_data.objects_renamed.get(x, x) for x in scene_info.objects}
        new_objects = {x.name_full for x in scene.collection.objects}

        added_objects = list(new_objects - old_objects)
        if len(added_objects) > 0:
            share_data.objects_added_to_scene[scene_name] = added_objects

        removed_objects = list(old_objects - new_objects)
        if len(removed_objects) > 0:
            share_data.objects_removed_from_scene[scene_name] = removed_objects

    # now the new scenes (in case of rename)
    for scene_name in share_data.scenes_added:
        scene = get_scene(scene_name)
        if not scene:
            continue
        new_children = {x.name_full for x in scene.collection.children}
        for x in new_children:
            share_data.collections_added_to_scene.add((scene_name, x))

        added_objects = {x.name_full for x in scene.collection.objects}
        if len(added_objects) > 0:
            share_data.objects_added_to_scene[scene_name] = added_objects


def update_collections_state():
    """
    Update non master collection state
    """
    new_collections_names = share_data.blender_collections.keys()
    old_collections_names = share_data.collections_info.keys()

    share_data.collections_added |= new_collections_names - old_collections_names
    share_data.collections_removed |= old_collections_names - new_collections_names

    # walk the old collections
    for collection_name, collection_info in share_data.collections_info.items():
        collection = get_collection(collection_name)
        if not collection:
            continue
        old_children = set(collection_info.children)
        new_children = {x.name_full for x in collection.children}

        for x in new_children - old_children:
            share_data.collections_added_to_collection.add((collection.name_full, x))

        for x in old_children - new_children:
            share_data.collections_removed_from_collection.add((collection_name, x))

        new_objects = {x.name_full for x in collection.objects}
        old_objects = {share_data.objects_renamed.get(x, x) for x in collection_info.objects}

        added_objects = [x for x in new_objects - old_objects]
        if len(added_objects) > 0:
            share_data.objects_added_to_collection[collection_name] = added_objects

        removed_objects = [x for x in old_objects - new_objects]
        if len(removed_objects) > 0:
            share_data.objects_removed_from_collection[collection_name] = removed_objects

    # now the new collections (in case of rename)
    for collection_name in share_data.collections_added:
        collection = get_collection(collection_name)
        if not collection:
            continue
        new_children = {x.name_full for x in collection.children}
        for x in new_children:
            share_data.collections_added_to_collection.add((collection.name_full, x))

        added_objects = {x.name_full for x in collection.objects}
        if len(added_objects) > 0:
            share_data.objects_added_to_collection[collection_name] = added_objects


def update_frame_changed_related_objects_state(old_objects: dict, new_objects: dict):
    for obj_name, matrix in share_data.objects_transforms.items():
        new_obj = share_data.old_objects.get(obj_name)
        if not new_obj:
            continue
        if new_obj.matrix_local != matrix:
            share_data.objects_transformed.add(obj_name)


@stats_timer(share_data)
def update_object_state(old_objects: dict, new_objects: dict):
    stats_timer = share_data.current_stats_timer

    with stats_timer.child("checkobjects_addedAndRemoved"):
        objects = set(new_objects.keys())
        share_data.objects_added = objects - old_objects.keys()
        share_data.objects_removed = old_objects.keys() - objects

    share_data.old_objects = new_objects

    if len(share_data.objects_added) == 1 and len(share_data.objects_removed) == 1:
        share_data.objects_renamed[list(share_data.objects_removed)[0]] = list(share_data.objects_added)[0]
        share_data.objects_added.clear()
        share_data.objects_removed.clear()
        return

    for obj_name in share_data.objects_removed:
        if obj_name in share_data.old_objects:
            del share_data.old_objects[obj_name]

    with stats_timer.child("updateObjectsParentingChanged"):
        for obj_name, parent in share_data.objects_parents.items():
            if obj_name not in share_data.old_objects:
                continue
            new_obj = share_data.old_objects[obj_name]
            new_obj_parent = "" if new_obj.parent is None else new_obj.parent.name_full
            if new_obj_parent != parent:
                share_data.objects_reparented.add(obj_name)

    with stats_timer.child("update_objects_visibilityChanged"):
        for obj_name, visibility in share_data.objects_visibility.items():
            new_obj = share_data.old_objects.get(obj_name)
            if not new_obj:
                continue
            if visibility != object_visibility(new_obj):
                share_data.objects_visibility_changed.add(obj_name)

    update_frame_changed_related_objects_state(old_objects, new_objects)


def is_in_object_mode():
    return not hasattr(bpy.context, "active_object") or (
        not bpy.context.active_object or bpy.context.active_object.mode == "OBJECT"
    )


def remove_objects_from_scenes():
    changed = False
    for scene_name, object_names in share_data.objects_removed_from_scene.items():
        for object_name in object_names:
            scene_api.send_remove_object_from_scene(share_data.client, scene_name, object_name)
            changed = True
    return changed


def remove_objects_from_collections():
    """
    Non master collections, actually
    """
    changed = False
    for collection_name, object_names in share_data.objects_removed_from_collection.items():
        for object_name in object_names:
            collection_api.send_remove_object_from_collection(share_data.client, collection_name, object_name)
            changed = True
    return changed


def remove_collections_from_scenes():
    changed = False
    for scene_name, collection_name in share_data.collections_removed_from_scene:
        scene_api.send_remove_collection_from_scene(share_data.client, scene_name, collection_name)
        changed = True
    return changed


def remove_collections_from_collections():
    """
    Non master collections, actually
    """
    changed = False
    for parent_name, child_name in share_data.collections_removed_from_collection:
        collection_api.send_remove_collection_from_collection(share_data.client, parent_name, child_name)
        changed = True
    return changed


def add_scenes():
    changed = False
    for scene in share_data.scenes_added:
        scene_api.send_scene(share_data.client, scene)
        changed = True
    for old_name, new_name in share_data.scenes_renamed:
        scene_api.send_scene_renamed(share_data.client, old_name, new_name)
        changed = True
    return changed


def remove_scenes():
    changed = False
    for scene in share_data.scenes_removed:
        scene_api.send_scene_removed(share_data.client, scene)
        changed = True
    return changed


def remove_collections():
    changed = False
    for collection in share_data.collections_removed:
        collection_api.send_collection_removed(share_data.client, collection)
        changed = True
    return changed


def add_objects():
    changed = False
    for obj_name in share_data.objects_added:
        obj = share_data.blender_objects.get(obj_name)
        if obj:
            update_params(obj)
            changed = True
    return changed


def update_transforms():
    changed = False
    for obj_name in share_data.objects_added:
        obj = share_data.blender_objects.get(obj_name)
        if obj:
            update_transform(obj)
            changed = True
    return changed


def add_collections():
    changed = False
    for item in share_data.collections_added:
        collection_api.send_collection(share_data.client, get_collection(item))
        changed = True
    return changed


def add_collections_to_collections():
    changed = False
    for parent_name, child_name in share_data.collections_added_to_collection:
        collection_api.send_add_collection_to_collection(share_data.client, parent_name, child_name)
        changed = True
    return changed


def add_collections_to_scenes():
    changed = False
    for scene_name, collection_name in share_data.collections_added_to_scene:
        scene_api.send_add_collection_to_scene(share_data.client, scene_name, collection_name)
        changed = True
    return changed


def add_objects_to_collections():
    changed = False
    for collection_name, object_names in share_data.objects_added_to_collection.items():
        for object_name in object_names:
            collection_api.send_add_object_to_collection(share_data.client, collection_name, object_name)
            changed = True
    return changed


def add_objects_to_scenes():
    changed = False
    for scene_name, object_names in share_data.objects_added_to_scene.items():
        for object_name in object_names:
            scene_api.send_add_object_to_scene(share_data.client, scene_name, object_name)
            changed = True
    return changed


def update_collections_parameters():
    changed = False
    for collection in share_data.blender_collections.values():
        info = share_data.collections_info.get(collection.name_full)
        if info:
            layer_collection = share_data.blender_layer_collections.get(collection.name_full)
            temporary_hidden = False
            if layer_collection:
                temporary_hidden = layer_collection.hide_viewport
            if (
                info.temporary_hide_viewport != temporary_hidden
                or info.hide_viewport != collection.hide_viewport
                or info.instance_offset != collection.instance_offset
            ):
                collection_api.send_collection(share_data.client, collection)
                changed = True
    return changed


def delete_scene_objects():
    changed = False
    for obj_name in share_data.objects_removed:
        share_data.client.send_deleted_object(obj_name)
        changed = True
    return changed


def rename_objects():
    changed = False
    for old_name, new_name in share_data.objects_renamed.items():
        share_data.client.send_renamed_objects(old_name, new_name)
        changed = True
    return changed


def update_objects_visibility():
    changed = False
    for obj_name in share_data.objects_visibility_changed:
        if obj_name in share_data.blender_objects:
            obj = share_data.blender_objects[obj_name]
            update_transform(obj)
            object_api.send_object_visibility(share_data.client, obj)
            changed = True
    return changed


def update_objects_transforms():
    changed = False
    for obj_name in share_data.objects_transformed:
        if obj_name in share_data.blender_objects:
            update_transform(share_data.blender_objects[obj_name])
            changed = True
    return changed


def reparent_objects():
    changed = False
    for obj_name in share_data.objects_reparented:
        obj = share_data.blender_objects.get(obj_name)
        if obj:
            update_transform(obj)
            changed = True
    return changed


def create_vrtist_objects():
    """
    VRtist will filter the received messages and handle only the objects that belong to the
    same scene as the one initially synchronized
    """
    changed = False
    for obj_name in share_data.objects_added:
        if obj_name in bpy.context.scene.objects:
            obj = bpy.context.scene.objects[obj_name]
            scene_api.send_add_object_to_vrtist(share_data.client, bpy.context.scene.name_full, obj.name_full)
            changed = True
    return changed


def update_objects_data():
    depsgraph = bpy.context.evaluated_depsgraph_get()

    if len(depsgraph.updates) == 0:
        return  # Exit here to avoid noise if you want to put breakpoints in this function

    data_container = {}
    data = set()
    transforms = set()

    for update in depsgraph.updates:
        obj = update.id.original
        typename = obj.bl_rna.name

        if typename == "Object":
            if hasattr(obj, "data"):
                if obj.data in data_container:
                    data_container[obj.data].append(obj)
                else:
                    data_container[obj.data] = [obj]
            transforms.add(obj)

        if (
            typename == "Camera"
            or typename == "Mesh"
            or typename == "Curve"
            or typename == "Text Curve"
            or typename == "Sun Light"
            or typename == "Point Light"
            or typename == "Spot Light"
            or typename == "Grease Pencil"
        ):
            data.add(obj)

        if typename == "Material":
            share_data.client.send_material(obj)

        if typename == "Scene":
            update_frame_start_end()
            shot_manager.update_scene()

    # Send transforms
    for obj in transforms:
        update_transform(obj)

    # Send data (mesh) of objects
    for d in data:
        container = data_container.get(d)
        if not container:
            continue
        for c in container:
            update_params(c)


def send_animated_camera_data():
    animated_camera_set = set()
    camera_dict = {}
    depsgraph = bpy.context.evaluated_depsgraph_get()
    for update in depsgraph.updates:
        obj = update.id.original
        typename = obj.bl_rna.name
        camera_action_name = ""
        if typename == "Object":
            if obj.data and obj.data.bl_rna.name == "Camera" and obj.animation_data is not None:
                camera_action_name = obj.animation_data.action.name_full
                camera_dict[camera_action_name] = obj
        if typename == "Action" and camera_dict.get(camera_action_name):
            animated_camera_set.add(camera_dict[camera_action_name])

    for camera in animated_camera_set:
        share_data.client.send_camera_attributes(camera)


@persistent
def send_frame_changed(scene):
    logger.debug("send_frame_changed")

    if not share_data.client:
        logger.debug("send_frame_changed cancelled (no client instance)")
        return

    # We can arrive here because of scene deletion (bpy.ops.scene.delete({'scene': to_remove}) that happens during build_scene)
    # so we need to prevent processing self events
<<<<<<< HEAD
    if share_data.client.skip_next_depsgraph_update:
        if not share_data.client.block_signals:
            share_data.client.skip_next_depsgraph_update = False
        logger.info("send_frame_changed canceled (skip_next_depsgraph_update = True)")
=======
    if share_data.client.receivedCommandsProcessed:
        if not share_data.client.blockSignals:
            share_data.client.receivedCommandsProcessed = False
        logger.debug("send_frame_changed canceled (receivedCommandsProcessed = True)")
>>>>>>> 77ddd92d
        return

    if not is_in_object_mode():
        logger.debug("send_frame_changed canceled (not is_in_object_mode)")
        return

    with StatsTimer(share_data, "send_frame_changed") as timer:
        with timer.child("setFrame"):
            if not share_data.client.block_signals:
                share_data.client.send_frame(scene.frame_current)

        with timer.child("clear_lists"):
            share_data.clear_changed_frame_related_lists()

        with timer.child("update_frame_changed_related_objects_state"):
            update_frame_changed_related_objects_state(share_data.old_objects, share_data.blender_objects)

        with timer.child("checkForChangeAndSendUpdates"):
            update_objects_transforms()

        # update for next change
        with timer.child("update_objects_info"):
            share_data.update_objects_info()

        # temporary code :
        # animated parameters are not sent, we need camera animated parameters for VRtist
        # (focal lens etc.)
        # please remove this when animation is managed
        with timer.child("send_animated_camera_data"):
            send_animated_camera_data()

        with timer.child("send_current_camera"):
            scene_camera_name = ""
            if bpy.context.scene.camera is not None:
                scene_camera_name = bpy.context.scene.camera.name_full

            if share_data.current_camera != scene_camera_name:
                share_data.current_camera = scene_camera_name
                share_data.client.send_current_camera(share_data.current_camera)

        with timer.child("send_shot_manager_current_shot"):
            shot_manager.send_frame()


@stats_timer(share_data)
@persistent
def send_scene_data_to_server(scene, dummy):
    logger.debug(
        "send_scene_data_to_server(): receivedCommandProcessed %s, pending_test_update %s",
        share_data.pending_test_update,
        share_data.client.skip_next_depsgraph_update,
    )

    timer = share_data.current_stats_timer

    if not share_data.client:
        logger.info("send_scene_data_to_server canceled (no client instance)")
        return

    share_data.set_dirty()
    with timer.child("clear_lists"):
        share_data.clear_lists()

    depsgraph = bpy.context.evaluated_depsgraph_get()
    if depsgraph.updates:
        logger.debug("Current dg updates ...")
        for update in depsgraph.updates:
            logger.debug(" ......%s", update.id.original)

    # prevent processing self events, but always process test updates
    if not share_data.pending_test_update and share_data.client.skip_next_depsgraph_update:
        if (
            not share_data.client.block_signals
        ):  # Here we know we are not triggered from inside the network_consumer timer function
            share_data.client.skip_next_depsgraph_update = False
        logger.debug("send_scene_data_to_server canceled (skip_next_depsgraph_update = True) ...")
        return

    share_data.pending_test_update = False

    if not is_in_object_mode():
        logger.info("send_scene_data_to_server canceled (not is_in_object_mode)")
        return

    update_object_state(share_data.old_objects, share_data.blender_objects)

    with timer.child("update_scenes_state"):
        update_scenes_state()

    with timer.child("update_collections_state"):
        update_collections_state()

    changed = False
    with timer.child("checkForChangeAndSendUpdates"):
        changed |= remove_objects_from_collections()
        changed |= remove_objects_from_scenes()
        changed |= remove_collections_from_collections()
        changed |= remove_collections_from_scenes()
        changed |= remove_collections()
        changed |= remove_scenes()
        changed |= add_scenes()
        changed |= add_collections()
        changed |= add_objects()

        # After creation of meshes : meshes are not yet supported by full Blender protocol,
        # but needed to properly create objects
        # Before creation of objects :  the VRtint protocol  will implicitely create objects with
        # unappropriate default values (e.g. transform creates an object with no data)
        if share_data.use_experimental_sync():
            diff = BpyBlendDiff()
            diff.diff(share_data.proxy, safe_context)
            depsgraph = bpy.context.evaluated_depsgraph_get()
            updates, removals = share_data.proxy.update(diff, safe_context, depsgraph.updates)
            data_api.send_data_removals(removals)
            data_api.send_data_updates(updates)
            share_data.proxy.debug_check_id_proxies()

        # send the VRtist transforms after full Blender protocol has the opportunity to create the object data
        # that is not handled by VRtist protocol, otherwise the receiver creates an empty when it receives a transform
        changed |= update_transforms()
        changed |= add_collections_to_scenes()
        changed |= add_collections_to_collections()
        changed |= add_objects_to_collections()
        changed |= add_objects_to_scenes()
        changed |= update_collections_parameters()
        changed |= create_vrtist_objects()
        changed |= delete_scene_objects()
        changed |= rename_objects()
        changed |= update_objects_visibility()
        changed |= update_objects_transforms()
        changed |= reparent_objects()
        changed |= shot_manager.check_montage_mode()

    if not changed:
        with timer.child("update_objects_data"):
            update_objects_data()

    # update for next change
    with timer.child("update_current_data"):
        share_data.update_current_data()

    logger.debug("send_scene_data_to_server: end")


@persistent
def on_undo_redo_pre(scene):
    logger.info("on_undo_redo_pre")
    send_scene_data_to_server(scene, None)


def remap_objects_info():
    # update objects references
    added_objects = set(share_data.blender_objects.keys()) - set(share_data.old_objects.keys())
    removed_objects = set(share_data.old_objects.keys()) - set(share_data.blender_objects.keys())
    # we are only able to manage one object rename
    if len(added_objects) == 1 and len(removed_objects) == 1:
        old_name = list(removed_objects)[0]
        new_name = list(added_objects)[0]

        visible = share_data.objects_visibility[old_name]
        del share_data.objects_visibility[old_name]
        share_data.objects_visibility[new_name] = visible

        parent = share_data.objects_parents[old_name]
        del share_data.objects_parents[old_name]
        share_data.objects_parents[new_name] = parent
        for name, parent in share_data.objects_parents.items():
            if parent == old_name:
                share_data.objects_parents[name] = new_name

        matrix = share_data.objects_transforms[old_name]
        del share_data.objects_transforms[old_name]
        share_data.objects_transforms[new_name] = matrix

    share_data.old_objects = share_data.blender_objects


@stats_timer(share_data)
@persistent
def on_undo_redo_post(scene, dummy):
    logger.info("on_undo_redo_post")

    share_data.set_dirty()
    share_data.clear_lists()
    # apply only in object mode
    if not is_in_object_mode():
        return

    old_objects_name = dict([(k, None) for k in share_data.old_objects.keys()])  # value not needed
    remap_objects_info()
    for k, v in share_data.old_objects.items():
        if k in old_objects_name:
            old_objects_name[k] = v

    update_object_state(old_objects_name, share_data.old_objects)

    update_collections_state()
    update_scenes_state()

    remove_objects_from_scenes()
    remove_objects_from_collections()
    remove_collections_from_scenes()
    remove_collections_from_collections()

    remove_collections()
    remove_scenes()
    add_scenes()
    add_objects()
    add_collections()

    add_collections_to_scenes()
    add_collections_to_collections()

    add_objects_to_collections()
    add_objects_to_scenes()

    update_collections_parameters()
    create_vrtist_objects()
    delete_scene_objects()
    rename_objects()
    update_objects_visibility()
    update_objects_transforms()
    reparent_objects()

    # send selection content (including data)
    materials = set()
    for obj in bpy.context.selected_objects:
        update_transform(obj)
        if hasattr(obj, "data"):
            update_params(obj)
        if hasattr(obj, "material_slots"):
            for slot in obj.material_slots[:]:
                materials.add(slot.material)

    for material in materials:
        share_data.client.send_material(material)

    share_data.update_current_data()


def clear_scene_content():
    with HandlerManager(False):

        data = [
            "cameras",
            "collections",
            "curves",
            "grease_pencils",
            "images",
            "lights",
            "objects",
            "materials",
            "metaballs",
            "meshes",
            "textures",
            "worlds",
            "sounds",
        ]

        for name in data:
            collection = getattr(bpy.data, name)
            for obj in collection:
                collection.remove(obj)

        # Cannot remove the last scene at this point, treat it differently
        for scene in bpy.data.scenes[:-1]:
            scene_api.delete_scene(scene)

        share_data.clear_before_state()

        if len(bpy.data.scenes) == 1:
            scene = bpy.data.scenes[0]
            scene.name = "__last_scene_to_be_removed__"


def is_parent_in_collection(collection, obj):
    parent = obj.parent
    while parent is not None:
        if parent in collection.objects[:]:
            return True
        parent = parent.parent
    return False


@stats_timer(share_data)
def send_scene_content():
    if get_mixer_prefs().no_send_scene_content:
        return

    with HandlerManager(False):
        # mesh baking may trigger depsgraph_updatewhen more than one view layer and
        # cause to reenter send_scene_data_to_server() and send duplicate messages

        share_data.clear_before_state()
        share_data.init_proxy()
        share_data.client.send_group_begin()

        # Temporary waiting for material sync. Should move to send_scene_data_to_server
        for material in bpy.data.materials:
            share_data.client.send_material(material)

        send_scene_data_to_server(None, None)

        shot_manager.send_scene()
        share_data.client.send_frame_start_end(bpy.context.scene.frame_start, bpy.context.scene.frame_end)
        share_data.start_frame = bpy.context.scene.frame_start
        share_data.end_frame = bpy.context.scene.frame_end
        share_data.client.send_frame(bpy.context.scene.frame_current)

        share_data.client.send_group_end()


def wait_for_server(host, port):
    attempts = 0
    max_attempts = 10
    while not create_main_client(host, port) and attempts < max_attempts:
        attempts += 1
        time.sleep(0.2)
    return attempts < max_attempts


def start_local_server():
    import mixer

    dir_path = Path(mixer.__file__).parent.parent  # broadcaster is submodule of mixer

    if get_mixer_prefs().show_server_console:
        args = {"creationflags": subprocess.CREATE_NEW_CONSOLE}
    else:
        args = {}

    share_data.localServerProcess = subprocess.Popen(
        [bpy.app.binary_path_python, "-m", "mixer.broadcaster.apps.server", "--port", str(get_mixer_prefs().port)],
        cwd=dir_path,
        shell=False,
        **args,
    )


def is_localhost(host):
    # does not catch local address
    return host == "localhost" or host == "127.0.0.1"


def connect():
    logger.info("connect")
    BlendData.instance().reset()
    if share_data.client is not None:
        # a server shutdown was not processed
        logger.debug("connect: share_data.client is not None")
        share_data.client = None

    prefs = get_mixer_prefs()
    if not create_main_client(prefs.host, prefs.port):
        if is_localhost(prefs.host):
            start_local_server()
            if not wait_for_server(prefs.host, prefs.port):
                logger.error("Unable to start local server")
                return False
        else:
            logger.error("Unable to connect to remote server %s:%s", prefs.host, prefs.port)
            return False

    assert is_client_connected()

    set_client_metadata()

    return True


def disconnect():
    logger.info("disconnect")

    leave_current_room()
    BlendData.instance().reset()

    if bpy.app.timers.is_registered(network_consumer_timer):
        bpy.app.timers.unregister(network_consumer_timer)

    # the socket has already been disconnected
    if share_data.client is not None:
        if share_data.client.is_connected():
            share_data.client.disconnect()
        share_data.client = None

    share_data.client_ids = None
    share_data.rooms_dict = None
    share_data.current_room = None

    ui.update_ui_lists()
    ui.redraw()


def on_disconnect_from_server():
    share_data.client = None
    disconnect()


def is_client_connected():
    return share_data.client is not None and share_data.client.is_connected()


def on_frame_update():
    send_frame_changed(bpy.context.scene)


def on_query_object_data(object_name):
    if object_name not in share_data.blender_objects:
        return
    ob = share_data.blender_objects[object_name]
    update_params(ob)


def network_consumer_timer():
    if not share_data.client.is_connected():
        error_msg = "Timer still registered but client disconnected."
        logger.error(error_msg)
        if get_mixer_prefs().env != "production":
            raise RuntimeError(error_msg)
        # Returning None from a timer unregister it
        return None

    # Encapsulate call to share_data.client.network_consumer because
    # if we register it directly, then bpy.app.timers.is_registered(share_data.client.network_consumer)
    # return False...
    # However, with a simple function bpy.app.timers.is_registered works.
    share_data.client.network_consumer()

    # Run every 1 / 100 seconds
    return 0.01


def create_main_client(host: str, port: int):
    if share_data.client is not None:
        # a server shutdown was not processed
        logger.debug("create_main_client: share_data.client is not None")
        share_data.client = None

    client = clientBlender.ClientBlender(host, port)
    client.connect()
    if not client.is_connected():
        return False

    share_data.client = client
    share_data.client.add_callback("SendContent", send_scene_content)
    share_data.client.add_callback("ClearContent", clear_scene_content)
    share_data.client.add_callback("Disconnect", on_disconnect_from_server)
    share_data.client.add_callback("QueryObjectData", on_query_object_data)
    if not bpy.app.timers.is_registered(network_consumer_timer):
        bpy.app.timers.register(network_consumer_timer)

    return True


class CreateRoomOperator(bpy.types.Operator):
    """Create a new room on Mixer server"""

    bl_idname = "mixer.create_room"
    bl_label = "Create Room"
    bl_options = {"REGISTER"}

    @classmethod
    def poll(cls, context):
        return is_client_connected() and not share_data.current_room and bool(get_mixer_prefs().room)

    def execute(self, context):
        assert share_data.current_room is None
        if not is_client_connected():
            return {"CANCELLED"}

        join_room(get_mixer_prefs().room)

        return {"FINISHED"}


class JoinRoomOperator(bpy.types.Operator):
    """Join a room"""

    bl_idname = "mixer.join_room"
    bl_label = "Join Room"
    bl_options = {"REGISTER"}

    @classmethod
    def poll(cls, context):
        room_index = get_mixer_props().room_index
        return (
            is_client_connected()
            and room_index < len(get_mixer_props().rooms)
            and share_data.current_room is None
            and get_mixer_prefs().experimental_sync
            == share_data.rooms_dict[get_mixer_props().rooms[room_index].name]["experimental_sync"]
        )

    def execute(self, context):
        assert not share_data.current_room
        share_data.set_dirty()
        share_data.current_room = None

        props = get_mixer_props()
        room_index = props.room_index
        room = props.rooms[room_index].name
        join_room(room)

        return {"FINISHED"}


class DeleteRoomOperator(bpy.types.Operator):
    """Delete an empty room"""

    bl_idname = "mixer.delete_room"
    bl_label = "Delete Room"
    bl_options = {"REGISTER"}

    @classmethod
    def poll(cls, context):
        room_index = get_mixer_props().room_index
        return (
            is_client_connected()
            and room_index < len(get_mixer_props().rooms)
            and (get_mixer_props().rooms[room_index].users_count == 0)
        )

    def execute(self, context):
        props = get_mixer_props()
        room_index = props.room_index
        room = props.rooms[room_index].name
        share_data.client.delete_room(room)

        return {"FINISHED"}


class LeaveRoomOperator(bpy.types.Operator):
    """Leave the current room"""

    bl_idname = "mixer.leave_room"
    bl_label = "Leave Room"
    bl_options = {"REGISTER"}

    @classmethod
    def poll(cls, context):
        return is_client_connected() and share_data.current_room is not None

    def execute(self, context):
        leave_current_room()
        ui.update_ui_lists()
        return {"FINISHED"}


class ConnectOperator(bpy.types.Operator):
    """Connect to the Mixer server"""

    bl_idname = "mixer.connect"
    bl_label = "Connect to server"
    bl_options = {"REGISTER"}

    @classmethod
    def poll(cls, context):
        return not is_client_connected()

    def execute(self, context):
        prefs = get_mixer_prefs()
        try:
            self.report({"INFO"}, f'Connecting to "{prefs.host}:{prefs.port}" ...')
            if not connect():
                self.report({"ERROR"}, "unknown error")
                return {"CANCELLED"}

            self.report({"INFO"}, f'Connected to "{prefs.host}:{prefs.port}" ...')
        except socket.gaierror as e:
            msg = f'Cannot connect to "{prefs.host}": invalid host name or address'
            self.report({"ERROR"}, msg)
            if prefs.env != "production":
                raise e
        except Exception as e:
            self.report({"ERROR"}, repr(e))
            if prefs.env != "production":
                raise e
            return {"CANCELLED"}

        return {"FINISHED"}


class DisconnectOperator(bpy.types.Operator):
    """Disconnect from the Mixer server"""

    bl_idname = "mixer.disconnect"
    bl_label = "Disconnect from server"
    bl_options = {"REGISTER"}

    @classmethod
    def poll(cls, context):
        return is_client_connected()

    def execute(self, context):
        disconnect()
        self.report({"INFO"}, "Disconnected ...")
        return {"FINISHED"}


class SendSelectionOperator(bpy.types.Operator):
    """Send current selection to Mixer server"""

    bl_idname = "mixer.send_selection"
    bl_label = "Mixer Send selection"
    bl_options = {"REGISTER"}

    def execute(self, context):
        if share_data.client is None:
            return {"CANCELLED"}

        selected_objects = bpy.context.selected_objects
        for obj in selected_objects:
            try:
                for slot in obj.material_slots[:]:
                    share_data.client.send_material(slot.material)
            except Exception:
                logger.error("materials not found")

            update_params(obj)
            update_transform(obj)

        return {"FINISHED"}


class LaunchVRtistOperator(bpy.types.Operator):
    """Launch a VRtist instance"""

    bl_idname = "vrtist.launch"
    bl_label = "Launch VRtist"
    bl_options = {"REGISTER"}

    @classmethod
    def poll(cls, context):
        return os.path.isfile(get_mixer_prefs().VRtist)

    def execute(self, context):
        bpy.data.window_managers["WinMan"].mixer.send_base_meshes = False
        mixer_prefs = get_mixer_prefs()
        if not share_data.current_room:
            if not connect():
                return {"CANCELLED"}
            join_room(mixer_prefs.room)

        args = [
            mixer_prefs.VRtist,
            "--room",
            share_data.current_room,
            "--hostname",
            mixer_prefs.host,
            "--port",
            str(mixer_prefs.port),
        ]
        subprocess.Popen(args, stdout=subprocess.PIPE, stderr=subprocess.STDOUT, shell=False)
        return {"FINISHED"}


class WriteStatisticsOperator(bpy.types.Operator):
    """Write Mixer statistics in a file"""

    bl_idname = "mixer.write_statistics"
    bl_label = "Mixer Write Statistics"
    bl_options = {"REGISTER"}

    def execute(self, context):
        if share_data.current_statistics is not None:
            save_statistics(share_data.current_statistics, get_mixer_props().statistics_directory)
        return {"FINISHED"}


class OpenStatsDirOperator(bpy.types.Operator):
    """Write Mixer stats directory in explorer"""

    bl_idname = "mixer.open_stats_dir"
    bl_label = "Mixer Open Stats Directory"
    bl_options = {"REGISTER"}

    def execute(self, context):
        os.startfile(get_mixer_prefs().statistics_directory)
        return {"FINISHED"}


classes = (
    LaunchVRtistOperator,
    CreateRoomOperator,
    ConnectOperator,
    DisconnectOperator,
    SendSelectionOperator,
    JoinRoomOperator,
    DeleteRoomOperator,
    LeaveRoomOperator,
    WriteStatisticsOperator,
    OpenStatsDirOperator,
)


def register():
    for _ in classes:
        bpy.utils.register_class(_)


def unregister():
    disconnect()

    for _ in classes:
        bpy.utils.unregister_class(_)<|MERGE_RESOLUTION|>--- conflicted
+++ resolved
@@ -719,17 +719,10 @@
 
     # We can arrive here because of scene deletion (bpy.ops.scene.delete({'scene': to_remove}) that happens during build_scene)
     # so we need to prevent processing self events
-<<<<<<< HEAD
     if share_data.client.skip_next_depsgraph_update:
         if not share_data.client.block_signals:
             share_data.client.skip_next_depsgraph_update = False
-        logger.info("send_frame_changed canceled (skip_next_depsgraph_update = True)")
-=======
-    if share_data.client.receivedCommandsProcessed:
-        if not share_data.client.blockSignals:
-            share_data.client.receivedCommandsProcessed = False
-        logger.debug("send_frame_changed canceled (receivedCommandsProcessed = True)")
->>>>>>> 77ddd92d
+        logger.debug("send_frame_changed canceled (skip_next_depsgraph_update = True)")
         return
 
     if not is_in_object_mode():
